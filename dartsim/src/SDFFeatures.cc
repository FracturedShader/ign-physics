--- conflicted
+++ resolved
@@ -310,12 +310,8 @@
   model->setMobile(!_sdfModel.Static());
   model->setSelfCollisionCheck(_sdfModel.SelfCollide());
 
-<<<<<<< HEAD
-  auto modelIdentity = this->GenerateIdentity(modelID, model);
-=======
   auto modelIdentity =
       this->GenerateIdentity(modelID, this->models.at(modelID));
->>>>>>> c2533ebe
 
   // First, construct all links
   for (std::size_t i=0; i < _sdfModel.LinkCount(); ++i)
@@ -398,11 +394,7 @@
   const std::size_t linkID = this->AddLink(bn);
   this->AddJoint(joint);
 
-<<<<<<< HEAD
-  auto link = this->GenerateIdentity(linkID);
-=======
   auto linkIdentity = this->GenerateIdentity(linkID, this->links.at(linkID));
->>>>>>> c2533ebe
 
   if (modelInfo.model->getNumBodyNodes() == 1)
   {
@@ -419,11 +411,7 @@
   {
     const auto collision = _sdfLink.CollisionByIndex(i);
     if (collision)
-<<<<<<< HEAD
-      this->ConstructSdfCollision(link, *collision);
-=======
       this->ConstructSdfCollision(linkIdentity, *collision);
->>>>>>> c2533ebe
   }
 
   // ign-physics is currently ignoring visuals, so we won't parse them from the
@@ -435,11 +423,7 @@
 //      this->ConstructSdfVisual(linkID, *visual);
 //  }
 
-<<<<<<< HEAD
-  return link;
-=======
   return linkIdentity;
->>>>>>> c2533ebe
 }
 
 /////////////////////////////////////////////////
