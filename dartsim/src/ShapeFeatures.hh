/*
 * Copyright (C) 2018 Open Source Robotics Foundation
 *
 * Licensed under the Apache License, Version 2.0 (the "License");
 * you may not use this file except in compliance with the License.
 * You may obtain a copy of the License at
 *
 *     http://www.apache.org/licenses/LICENSE-2.0
 *
 * Unless required by applicable law or agreed to in writing, software
 * distributed under the License is distributed on an "AS IS" BASIS,
 * WITHOUT WARRANTIES OR CONDITIONS OF ANY KIND, either express or implied.
 * See the License for the specific language governing permissions and
 * limitations under the License.
 *
*/

#ifndef IGNITION_PHYSICS_DARTSIM_SRC_SHAPEFEATURES_HH_
#define IGNITION_PHYSICS_DARTSIM_SRC_SHAPEFEATURES_HH_

#include <string>

#include <ignition/physics/Shape.hh>
#include <ignition/physics/BoxShape.hh>
#include <ignition/physics/CylinderShape.hh>
#include <ignition/physics/mesh/MeshShape.hh>
#include <ignition/physics/PlaneShape.hh>
#include <ignition/physics/SphereShape.hh>

#include "Base.hh"

namespace ignition {
namespace physics {
namespace dartsim {

struct ShapeFeatureList : FeatureList<
  GetShapeKinematicProperties,
  SetShapeKinematicProperties,
  GetShapeBoundingBox,

  GetBoxShapeProperties,
  // dartsim cannot yet update shape properties without reloading the model into
  // the world
//  SetBoxShapeProperties,
  AttachBoxShapeFeature,

  GetCylinderShapeProperties,
//  SetCylinderShapeProperties,
  AttachCylinderShapeFeature,

  GetSphereShapeProperties,
//  SetSphereShapeProperties,
  AttachSphereShapeFeature,

  mesh::GetMeshShapeProperties,
//  mesh::SetMeshShapeProperties,
<<<<<<< HEAD
  mesh::AttachMeshShapeFeature
> { };
=======
  mesh::AttachMeshShapeFeature,
  GetPlaneShapeProperties,
//  SetPlaneShapeProperties,
  AttachPlaneShapeFeature
>;
>>>>>>> a051f076

class ShapeFeatures :
    public virtual Base,
    public virtual Implements3d<ShapeFeatureList>
{
  // ----- Kinematic Properties -----
  public: Pose3d GetShapeRelativeTransform(
      const Identity &_shapeID) const override;

  public: void SetShapeRelativeTransform(
      const Identity &_shapeID, const Pose3d &_pose) override;


  // ----- Box Features -----
  public: Identity CastToBoxShape(
      const Identity &_shapeID) const override;

  public: LinearVector3d GetBoxShapeSize(
      const Identity &_boxID) const override;

  public: Identity AttachBoxShape(
      const Identity &_linkID,
      const std::string &_name,
      const LinearVector3d &_size,
      const Pose3d &_pose) override;


  // ----- Cylinder Features -----
  public: Identity CastToCylinderShape(
      const Identity &_shapeID) const override;

  public: double GetCylinderShapeRadius(
      const Identity &_cylinderID) const override;

  public: double GetCylinderShapeHeight(
      const Identity &_cylinderID) const override;

  public: Identity AttachCylinderShape(
      const Identity &_linkID,
      const std::string &_name,
      double _radius,
      double _height,
      const Pose3d &_pose) override;


  // ----- Sphere Features -----
  public: Identity CastToSphereShape(
      const Identity &_shapeID) const override;

  public: double GetSphereShapeRadius(
      const Identity &_sphereID) const override;

  public: Identity AttachSphereShape(
      const Identity &_linkID,
      const std::string &_name,
      double _radius,
      const Pose3d &_pose) override;


  // ----- Mesh Features -----
  public: Identity CastToMeshShape(
      const Identity &_shapeID) const override;

  public: LinearVector3d GetMeshShapeSize(
      const Identity &_meshID) const override;

  public: LinearVector3d GetMeshShapeScale(
      const Identity &_meshID) const override;

  public: Identity AttachMeshShape(
      const Identity &_linkID,
      const std::string &_name,
      const ignition::common::Mesh &_mesh,
      const Pose3d &_pose,
      const LinearVector3d &_scale) override;

  // ----- Boundingbox Features -----
  public: AlignedBox3d GetShapeAxisAlignedBoundingBox(
              const Identity &_shapeID) const override;

  // ----- Plane Features -----
  public: Identity CastToPlaneShape(
      const Identity &_shapeID) const override;

  public: LinearVector3d GetPlaneShapeNormal(
      const Identity &_planeID) const override;

  public: LinearVector3d GetPlaneShapePoint(
      const Identity &_planeID) const override;

  public: Identity AttachPlaneShape(
      const Identity &_linkID,
      const std::string &_name,
      const LinearVector3d &_normal,
      const LinearVector3d &_point) override;
};

}
}
}

#endif<|MERGE_RESOLUTION|>--- conflicted
+++ resolved
@@ -54,16 +54,11 @@
 
   mesh::GetMeshShapeProperties,
 //  mesh::SetMeshShapeProperties,
-<<<<<<< HEAD
-  mesh::AttachMeshShapeFeature
-> { };
-=======
   mesh::AttachMeshShapeFeature,
   GetPlaneShapeProperties,
 //  SetPlaneShapeProperties,
   AttachPlaneShapeFeature
->;
->>>>>>> a051f076
+> { };
 
 class ShapeFeatures :
     public virtual Base,
