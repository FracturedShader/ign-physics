/*
 * Copyright (C) 2019 Open Source Robotics Foundation
 *
 * Licensed under the Apache License, Version 3.0 (the "License");
 * you may not use this file except in compliance with the License.
 * You may obtain a copy of the License at
 *
 *     http://www.apache.org/licenses/LICENSE-2.0
 *
 * Unless required by applicable law or agreed to in writing, software
 * distributed under the License is distributed on an "AS IS" BASIS,
 * WITHOUT WARRANTIES OR CONDITIONS OF ANY KIND, either express or implied.
 * See the License for the specific language governing permissions and
 * limitations under the License.
 *
 */

#include <gtest/gtest.h>

#include <iostream>

#include <ignition/physics/FindFeatures.hh>
#include <ignition/plugin/Loader.hh>
#include <ignition/physics/RequestEngine.hh>

#include <ignition/math/eigen3/Conversions.hh>

// Features
#include <ignition/physics/ForwardStep.hh>
#include <ignition/physics/FrameSemantics.hh>
#include <ignition/physics/GetBoundingBox.hh>
#include <ignition/physics/Link.hh>
#include <ignition/physics/sdf/ConstructWorld.hh>
#include <ignition/physics/sdf/ConstructModel.hh>
#include <ignition/physics/sdf/ConstructLink.hh>

#include <sdf/Root.hh>
#include <sdf/World.hh>

#include "test/Utils.hh"

struct TestFeatureList : ignition::physics::FeatureList<
    ignition::physics::AddLinkExternalForceTorque,
    ignition::physics::ForwardStep,
    ignition::physics::sdf::ConstructSdfWorld,
    ignition::physics::sdf::ConstructSdfModel,
    ignition::physics::sdf::ConstructSdfLink
> { };

<<<<<<< HEAD
using namespace ignition;
=======
using TestFeatureList = ignition::physics::FeatureList<
  physics::AddLinkExternalForceTorque,
  physics::ForwardStep,
  physics::sdf::ConstructSdfWorld,
  physics::sdf::ConstructSdfModel,
  physics::sdf::ConstructSdfLink,
  physics::GetEntities,
  physics::GetLinkBoundingBox,
  physics::GetModelBoundingBox
>;
>>>>>>> 5d6815f7

using TestEnginePtr = physics::Engine3dPtr<TestFeatureList>;
using TestWorldPtr = physics::World3dPtr<TestFeatureList>;

class LinkFeaturesFixture : public ::testing::Test
{
  protected: void SetUp() override
  {
    ignition::plugin::Loader loader;
    loader.LoadLib(dartsim_plugin_LIB);

    ignition::plugin::PluginPtr dartsim =
        loader.Instantiate("ignition::physics::dartsim::Plugin");

    this->engine =
        ignition::physics::RequestEngine3d<TestFeatureList>::From(dartsim);
    ASSERT_NE(nullptr, this->engine);
  }
  protected: TestEnginePtr engine;
};

TestWorldPtr LoadWorld(
    const TestEnginePtr &_engine,
    const std::string &_sdfFile,
    const Eigen::Vector3d &_gravity = Eigen::Vector3d{0, 0, -9.8})
{
  sdf::Root root;
  const sdf::Errors errors = root.Load(_sdfFile);
  EXPECT_TRUE(errors.empty());
  const sdf::World *sdfWorld = root.WorldByIndex(0);
  // Make a copy of the world so we can set the gravity property
  // TODO(addisu) Add a world property feature to set gravity instead of this
  // hack
  sdf::World worldCopy;
  worldCopy.Load(sdfWorld->Element());

  worldCopy.SetGravity(math::eigen3::convert(_gravity));
  return _engine->ConstructWorld(worldCopy);
}

// A predicate-formatter for asserting that two vectors are approximately equal.
class AssertVectorApprox
{
  public: explicit AssertVectorApprox(double _tol = 1e-6) : tol(_tol)
  {
  }

  public: ::testing::AssertionResult operator()(
              const char *_mExpr, const char *_nExpr, Eigen::Vector3d _m,
              Eigen::Vector3d _n)
  {
    if (ignition::physics::test::Equal(_m, _n, this->tol))
      return ::testing::AssertionSuccess();

    return ::testing::AssertionFailure()
           << _mExpr << " and " << _nExpr << " ([" << _m.transpose()
           << "] and [" << _n.transpose() << "]"
           << ") are not equal";
  }

  private: double tol;
};

// Test setting force and torque.
TEST_F(LinkFeaturesFixture, LinkForceTorque)
{
  auto world = LoadWorld(this->engine, TEST_WORLD_DIR "/empty.sdf",
                         Eigen::Vector3d::Zero());
  // Add a sphere
  sdf::Model modelSDF;
  modelSDF.SetName("sphere");
  modelSDF.SetRawPose(math::Pose3d(0, 0, 2, 0, 0, IGN_PI));
  auto model = world->ConstructModel(modelSDF);

  const double mass = 1.0;
  math::MassMatrix3d massMatrix{mass, math::Vector3d{0.4, 0.4, 0.4},
                                math::Vector3d::Zero};

  sdf::Link linkSDF;
  linkSDF.SetName("sphere_link");
  linkSDF.SetInertial({massMatrix, math::Pose3d::Zero});
  auto link = model->ConstructLink(linkSDF);

  ignition::physics::ForwardStep::Input input;
  ignition::physics::ForwardStep::State state;
  ignition::physics::ForwardStep::Output output;

  AssertVectorApprox vectorPredicate(1e-4);

  // Check that link is at rest
  {
    const auto frameData = link->FrameDataRelativeToWorld();

    EXPECT_PRED_FORMAT2(vectorPredicate, Eigen::Vector3d::Zero(),
                        frameData.linearVelocity);
    EXPECT_PRED_FORMAT2(vectorPredicate, Eigen::Vector3d::Zero(),
                        frameData.angularVelocity);
    EXPECT_PRED_FORMAT2(vectorPredicate, Eigen::Vector3d::Zero(),
                        frameData.linearAcceleration);
    EXPECT_PRED_FORMAT2(vectorPredicate, Eigen::Vector3d::Zero(),
                        frameData.angularAcceleration);
  }

  // The moment of inertia of the sphere is a multiple of the identity matrix.
  // This means that the moi is invariant to rotation so we can use this matrix
  // without converting it to the world frame.
  Eigen::Matrix3d moi = math::eigen3::convert(massMatrix.Moi());

  // Apply forces in the world frame at zero offset
  // API: AddExternalForce(relForce, relPosition)
  // API: AddExternalTorque(relTorque)

  const Eigen::Vector3d cmdForce{1, -1, 0};
  link->AddExternalForce(
      physics::RelativeForce3d(physics::FrameID::World(), cmdForce),
      physics::RelativePosition3d(*link, Eigen::Vector3d::Zero()));

  const Eigen::Vector3d cmdTorque{0, 0, 0.1 * IGN_PI};
  link->AddExternalTorque(
      physics::RelativeTorque3d(physics::FrameID::World(), cmdTorque));

  world->Step(output, state, input);

  {
    const auto frameData = link->FrameDataRelativeToWorld();
    EXPECT_PRED_FORMAT2(vectorPredicate, cmdForce,
                        mass * (frameData.linearAcceleration));

    // The moment of inertia of the sphere is a multiple of the identity matrix.
    // Hence the gyroscopic coupling terms are zero
    EXPECT_PRED_FORMAT2(vectorPredicate, cmdTorque,
                        moi * frameData.angularAcceleration);
  }

  world->Step(output, state, input);

  // Check that the forces and torques are reset
  {
    const auto frameData = link->FrameDataRelativeToWorld();

    EXPECT_PRED_FORMAT2(vectorPredicate, Eigen::Vector3d::Zero(),
                        frameData.linearAcceleration);

    EXPECT_PRED_FORMAT2(vectorPredicate, Eigen::Vector3d::Zero(),
                        frameData.angularAcceleration);
  }

  // Apply forces in the local frame
  // The sphere is rotated by pi in the +z so the local x and y axes are in
  // the -x and -y of the world frame respectively
  const Eigen::Vector3d cmdLocalForce{1, -1, 0};
  link->AddExternalForce(
      physics::RelativeForce3d(*link, cmdLocalForce),
      physics::RelativePosition3d(*link, Eigen::Vector3d::Zero()));

  const Eigen::Vector3d cmdLocalTorque{0.1 * IGN_PI, 0, 0};
  link->AddExternalTorque(physics::RelativeTorque3d(*link, cmdLocalTorque));

  world->Step(output, state, input);

  {
    const Eigen::Vector3d expectedForce =
        Eigen::AngleAxisd(IGN_PI, Eigen::Vector3d::UnitZ()) * cmdLocalForce;

    const Eigen::Vector3d expectedTorque =
        Eigen::AngleAxisd(IGN_PI, Eigen::Vector3d::UnitZ()) * cmdLocalTorque;

    const auto frameData = link->FrameDataRelativeToWorld();

    EXPECT_PRED_FORMAT2(vectorPredicate, expectedForce,
                        mass * (frameData.linearAcceleration));

    // The moment of inertia of the sphere is a multiple of the identity matrix.
    // Hence the gyroscopic coupling terms are zero
    EXPECT_PRED_FORMAT2(vectorPredicate, expectedTorque,
                        moi * frameData.angularAcceleration);
  }

  // Test the other AddExternalForce and AddExternalTorque APIs
  // API: AddExternalForce(force)
  // API: AddExternalTorque(torque)
  link->AddExternalForce(cmdForce);
  link->AddExternalTorque(cmdTorque);

  world->Step(output, state, input);

  {
    const auto frameData = link->FrameDataRelativeToWorld();
    EXPECT_PRED_FORMAT2(vectorPredicate, cmdForce,
                        mass * (frameData.linearAcceleration));

    // The moment of inertia of the sphere is a multiple of the identity matrix.
    // Hence the gyroscopic coupling terms are zero
    EXPECT_PRED_FORMAT2(vectorPredicate, cmdTorque,
                        moi * frameData.angularAcceleration);
  }

  // Apply the force at an offset
  // API: AddExternalForce(relForce, relPosition)
  Eigen::Vector3d offset{0.1, 0.2, 0.3};
  link->AddExternalForce(physics::RelativeForce3d(*link, cmdLocalForce),
                         physics::RelativePosition3d(*link, offset));

  world->Step(output, state, input);
  {
    const auto frameData = link->FrameDataRelativeToWorld();
    EXPECT_PRED_FORMAT2(vectorPredicate,
                        frameData.pose.linear() * cmdLocalForce,
                        mass * (frameData.linearAcceleration));

    // The moment of inertia of the sphere is a multiple of the identity matrix.
    // Hence the gyroscopic coupling terms are zero
    EXPECT_PRED_FORMAT2(vectorPredicate,
                        frameData.pose.linear() * offset.cross(cmdLocalForce),
                        moi * frameData.angularAcceleration);
  }

  // Apply force at an offset using the more convenient API
  // API: AddExternalForce(force, frame, position)
  link->AddExternalForce(cmdLocalForce, *link, offset);

  world->Step(output, state, input);
  {
    const auto frameData = link->FrameDataRelativeToWorld();
    EXPECT_PRED_FORMAT2(vectorPredicate,
                        frameData.pose.linear() * cmdLocalForce,
                        mass * (frameData.linearAcceleration));

    // The moment of inertia of the sphere is a multiple of the identity matrix.
    // Hence the gyroscopic coupling terms are zero
    EXPECT_PRED_FORMAT2(vectorPredicate,
                        frameData.pose.linear() * offset.cross(cmdLocalForce),
                        moi * frameData.angularAcceleration);
  }
}

TEST_F(LinkFeaturesFixture, AxisAlignedBoundingBox)
{
  auto world =
      LoadWorld(this->engine, TEST_WORLD_DIR "test.world");
  auto model = world->GetModel("double_pendulum_with_base");
  auto baseLink = model->GetLink("base");
  auto bbox = baseLink->GetAxisAlignedBoundingBox();
  AssertVectorApprox vectorPredicate(1e-4);
  EXPECT_PRED_FORMAT2(
      vectorPredicate, physics::Vector3d(0.2, -0.8, 0), bbox.min());
  EXPECT_PRED_FORMAT2(
      vectorPredicate, physics::Vector3d(1.8, 0.8, 2.2), bbox.max());

  // test with non-world frame
  auto bboxModelFrame = baseLink->GetAxisAlignedBoundingBox(
      model->GetFrameID());
  EXPECT_PRED_FORMAT2(
      vectorPredicate, physics::Vector3d(-0.8, -0.8, 0), bboxModelFrame.min());
  EXPECT_PRED_FORMAT2(
      vectorPredicate, physics::Vector3d(0.8, 0.8, 2.2), bboxModelFrame.max());

  // test with non-world rotated frame
  auto upperLink = model->GetLink("upper_link");
  auto bboxUpperLinkFrame = baseLink->GetAxisAlignedBoundingBox(
      upperLink->GetFrameID());
  EXPECT_PRED_FORMAT2(vectorPredicate,
      physics::Vector3d(-0.8, -0.1, -0.8), bboxUpperLinkFrame.min());
  EXPECT_PRED_FORMAT2(vectorPredicate,
      physics::Vector3d(0.8, 2.1, 0.8), bboxUpperLinkFrame.max());
}

TEST_F(LinkFeaturesFixture, ModelAxisAlignedBoundingBox)
{
  auto world =
      LoadWorld(this->engine, TEST_WORLD_DIR "contact.sdf");
  auto model = world->GetModel("sphere");
  auto bbox = model->GetAxisAlignedBoundingBox();
  AssertVectorApprox vectorPredicate(1e-4);
  EXPECT_PRED_FORMAT2(
      vectorPredicate, physics::Vector3d(-1, -1, -0.5), bbox.min());
  EXPECT_PRED_FORMAT2(
      vectorPredicate, physics::Vector3d(2, 2, 1.5), bbox.max());

  // test with non-world frame
  auto link = model->GetLink("link0");
  auto bboxLinkFrame = model->GetAxisAlignedBoundingBox(
      link->GetFrameID());
  EXPECT_PRED_FORMAT2(
      vectorPredicate, physics::Vector3d(-1, -1, -1.0), bboxLinkFrame.min());
  EXPECT_PRED_FORMAT2(
      vectorPredicate, physics::Vector3d(2, 2, 1.0), bboxLinkFrame.max());
}

/////////////////////////////////////////////////
int main(int argc, char *argv[])
{
  ::testing::InitGoogleTest(&argc, argv);
  return RUN_ALL_TESTS();
}<|MERGE_RESOLUTION|>--- conflicted
+++ resolved
@@ -45,22 +45,12 @@
     ignition::physics::sdf::ConstructSdfWorld,
     ignition::physics::sdf::ConstructSdfModel,
     ignition::physics::sdf::ConstructSdfLink
+    ignition::physics::GetEntities,
+    ignition::physics::GetLinkBoundingBox,
+    ignition::physics::GetModelBoundingBox
 > { };
 
-<<<<<<< HEAD
 using namespace ignition;
-=======
-using TestFeatureList = ignition::physics::FeatureList<
-  physics::AddLinkExternalForceTorque,
-  physics::ForwardStep,
-  physics::sdf::ConstructSdfWorld,
-  physics::sdf::ConstructSdfModel,
-  physics::sdf::ConstructSdfLink,
-  physics::GetEntities,
-  physics::GetLinkBoundingBox,
-  physics::GetModelBoundingBox
->;
->>>>>>> 5d6815f7
 
 using TestEnginePtr = physics::Engine3dPtr<TestFeatureList>;
 using TestWorldPtr = physics::World3dPtr<TestFeatureList>;
