/*
 * Copyright (C) 2018 Open Source Robotics Foundation
 *
 * Licensed under the Apache License, Version 2.0 (the "License");
 * you may not use this file except in compliance with the License.
 * You may obtain a copy of the License at
 *
 *     http://www.apache.org/licenses/LICENSE-2.0
 *
 * Unless required by applicable law or agreed to in writing, software
 * distributed under the License is distributed on an "AS IS" BASIS,
 * WITHOUT WARRANTIES OR CONDITIONS OF ANY KIND, either express or implied.
 * See the License for the specific language governing permissions and
 * limitations under the License.
 *
*/

#include "EntityManagementFeatures.hh"

#include <dart/config.hpp>
#include <dart/collision/bullet/BulletCollisionDetector.hpp>
#include <dart/constraint/ConstraintSolver.hpp>
#include <dart/dynamics/FreeJoint.hpp>

#include <string>

namespace ignition {
namespace physics {
namespace dartsim {

/////////////////////////////////////////////////
const std::string &EntityManagementFeatures::GetEngineName(
    const Identity &/*_engineID*/) const
{
  static const std::string engineName = "dartsim-" DART_VERSION;
  return engineName;
}

/////////////////////////////////////////////////
std::size_t EntityManagementFeatures::GetEngineIndex(
    const Identity &/*_engineID*/) const
{
  // The dartsim plugin does not make a distinction between different engine
  // indexes.
  return 0;
}

/////////////////////////////////////////////////
std::size_t EntityManagementFeatures::GetWorldCount(
    const Identity &/*_engineID*/) const
{
  return worlds.size();
}

/////////////////////////////////////////////////
Identity EntityManagementFeatures::GetWorld(
    const Identity &, std::size_t _worldIndex) const
{
  const std::size_t id =
      this->worlds.indexInContainerToID.begin()->second[_worldIndex];
  return this->GenerateIdentity(id, this->worlds.idToObject.at(id));
}

/////////////////////////////////////////////////
Identity EntityManagementFeatures::GetWorld(
    const Identity &, const std::string &_worldName) const
{
  const std::size_t id = this->worlds.IdentityOf(_worldName);
  return this->GenerateIdentity(id, this->worlds.idToObject.at(id));
}

/////////////////////////////////////////////////
const std::string &EntityManagementFeatures::GetWorldName(
    const Identity &_worldID) const
{
  return this->ReferenceInterface<DartWorld>(_worldID)->getName();
}

/////////////////////////////////////////////////
std::size_t EntityManagementFeatures::GetWorldIndex(
    const Identity &_worldID) const
{
  // TODO(anyone) this will throw if the world has been removed
  return this->worlds.idToIndexInContainer.at(_worldID);
}

/////////////////////////////////////////////////
Identity EntityManagementFeatures::GetEngineOfWorld(
    const Identity &/*_worldID*/) const
{
  return this->GenerateIdentity(0);
}

/////////////////////////////////////////////////
std::size_t EntityManagementFeatures::GetModelCount(
    const Identity &_worldID) const
{
  return this->ReferenceInterface<DartWorld>(_worldID)->getNumSkeletons();
}

/////////////////////////////////////////////////
Identity EntityManagementFeatures::GetModel(
    const Identity &_worldID, const std::size_t _modelIndex) const
{
  const DartSkeletonPtr &model =
      this->ReferenceInterface<DartWorld>(_worldID)->getSkeleton(_modelIndex);

<<<<<<< HEAD
  if (model == nullptr)
  {
    return this->GenerateInvalidId();
  }

  return this->GenerateIdentity(this->models.IdentityOf(model), model);
=======
  // If the model doesn't exist in "models", it means the containing entity has
  // been removed.
  if (this->models.HasEntity(model))
  {
    const std::size_t modelID = this->models.IdentityOf(model);
    return this->GenerateIdentity(modelID, this->models.at(modelID));
  }
  else
  {
    return this->GenerateInvalidId();
  }
>>>>>>> c2533ebe
}

/////////////////////////////////////////////////
Identity EntityManagementFeatures::GetModel(
    const Identity &_worldID, const std::string &_modelName) const
{
  const DartSkeletonPtr &model =
      this->ReferenceInterface<DartWorld>(_worldID)->getSkeleton(_modelName);

<<<<<<< HEAD
  if (model == nullptr)
  {
    return this->GenerateInvalidId();
  }

  return this->GenerateIdentity(this->models.IdentityOf(model), model);
=======
  // If the model doesn't exist in "models", it means the containing entity has
  // been removed.
  if (this->models.HasEntity(model))
  {
    const std::size_t modelID = this->models.IdentityOf(model);
    return this->GenerateIdentity(modelID, this->models.at(modelID));
  }
  else
  {
    return this->GenerateInvalidId();
  }
>>>>>>> c2533ebe
}

/////////////////////////////////////////////////
const std::string &EntityManagementFeatures::GetModelName(
    const Identity &_modelID) const
{
<<<<<<< HEAD
  return this->ReferenceInterface<DartSkeleton>(_modelID)->getName();
=======
  return this->ReferenceInterface<ModelInfo>(_modelID)->model->getName();
>>>>>>> c2533ebe
}

/////////////////////////////////////////////////
std::size_t EntityManagementFeatures::GetModelIndex(
    const Identity &_modelID) const
{
  // TODO(anyone) this will throw if the model has been removed. The alternative
  // is to first check if the model exists, but what should we return if it
  // doesn't exist
  return this->models.idToIndexInContainer.at(_modelID);
}

/////////////////////////////////////////////////
Identity EntityManagementFeatures::GetWorldOfModel(
    const Identity &_modelID) const
{
  // If the model doesn't exist in "models", it it has been removed.
  if (this->models.HasEntity(_modelID))
  {
    const std::size_t worldID = this->models.idToContainerID.at(_modelID);
    return this->GenerateIdentity(worldID, this->worlds.at(worldID));
  }
  else
  {
    return this->GenerateInvalidId();
  }
}

/////////////////////////////////////////////////
std::size_t EntityManagementFeatures::GetLinkCount(
    const Identity &_modelID) const
{
<<<<<<< HEAD
  return this->ReferenceInterface<DartSkeleton>(_modelID)->getNumBodyNodes();
=======
  return this->ReferenceInterface<ModelInfo>(_modelID)
      ->model->getNumBodyNodes();
>>>>>>> c2533ebe
}

/////////////////////////////////////////////////
Identity EntityManagementFeatures::GetLink(
    const Identity &_modelID, const std::size_t _linkIndex) const
{
<<<<<<< HEAD
  DartBodyNode * const bn =
    this->ReferenceInterface<DartSkeleton>(_modelID)->getBodyNode(_linkIndex);

  // TODO(MXG): Return a reference counter with this Identity
  return this->GenerateIdentity(this->links.IdentityOf(bn));
=======
  DartBodyNode *const bn =
      this->ReferenceInterface<ModelInfo>(_modelID)->model->getBodyNode(
          _linkIndex);

  // If the link doesn't exist in "links", it means the containing entity has
  // been removed.
  if (this->links.HasEntity(bn))
  {
    const std::size_t linkID = this->links.IdentityOf(bn);
    return this->GenerateIdentity(linkID, this->links.at(linkID));
  }
  else
  {
    // TODO(addisu) It's not clear what to do when `GetLink` is called on a
    // model that has been removed. Right now we are returning an invalid
    // identity, but that could cause a segfault if the use doesn't check if
    // returned value before using it.
    return this->GenerateInvalidId();
  }
>>>>>>> c2533ebe
}

/////////////////////////////////////////////////
Identity EntityManagementFeatures::GetLink(
    const Identity &_modelID, const std::string &_linkName) const
{
<<<<<<< HEAD
  DartBodyNode * const bn =
    this->ReferenceInterface<DartSkeleton>(_modelID)->getBodyNode(_linkName);

  // TODO(MXG): Return a reference counter with this Identity
  return this->GenerateIdentity(this->links.IdentityOf(bn));
=======
  DartBodyNode *const bn =
      this->ReferenceInterface<ModelInfo>(_modelID)->model->getBodyNode(
          _linkName);

  // If the link doesn't exist in "links", it means the containing entity has
  // been removed.
  if (this->links.HasEntity(bn))
  {
    const std::size_t linkID = this->links.IdentityOf(bn);
    return this->GenerateIdentity(linkID, this->links.at(linkID));
  }
  else
  {
    // TODO(addisu) It's not clear what to do when `GetLink` is called on a
    // model that has been removed. Right now we are returning an invalid
    // identity, but that could cause a segfault if the use doesn't check if
    // returned value before using it.
    return this->GenerateInvalidId();
  }
>>>>>>> c2533ebe
}

/////////////////////////////////////////////////
std::size_t EntityManagementFeatures::GetJointCount(
    const Identity &_modelID) const
{
  return this->ReferenceInterface<ModelInfo>(_modelID)->model->getNumJoints();
}

/////////////////////////////////////////////////
Identity EntityManagementFeatures::GetJoint(
    const Identity &_modelID, const std::size_t _jointIndex) const
{
<<<<<<< HEAD
  DartJoint * const joint =
      this->models.at(_modelID).model->getJoint(_jointIndex);

  // TODO(MXG): Return a reference counter with this Identity
  return this->GenerateIdentity(this->joints.IdentityOf(joint));
=======
  DartJoint *const joint =
      this->ReferenceInterface<ModelInfo>(_modelID)->model->getJoint(
          _jointIndex);

  // If the joint doesn't exist in "joints", it means the containing entity has
  // been removed.
  if (this->joints.HasEntity(joint))
  {
    const std::size_t jointID = this->joints.IdentityOf(joint);
    return this->GenerateIdentity(jointID, this->joints.at(jointID));
  }
  else
  {
    // TODO(addisu) It's not clear what to do when `GetJoint` is called on a
    // model that has been removed. Right now we are returning an invalid
    // identity, but that could cause a segfault if the use doesn't check if
    // returned value before using it.
    return this->GenerateInvalidId();
  }
>>>>>>> c2533ebe
}

/////////////////////////////////////////////////
Identity EntityManagementFeatures::GetJoint(
    const Identity &_modelID, const std::string &_jointName) const
{
<<<<<<< HEAD
  DartJoint * const joint =
      this->models.at(_modelID).model->getJoint(_jointName);

  // TODO(MXG): Return a reference counter with this Identity
  return this->GenerateIdentity(this->joints.IdentityOf(joint));
=======
  DartJoint *const joint =
      this->ReferenceInterface<ModelInfo>(_modelID)->model->getJoint(
          _jointName);

  // If the joint doesn't exist in "joints", it means the containing entity has
  // been removed.
  if (this->joints.HasEntity(joint))
  {
    const std::size_t jointID = this->joints.IdentityOf(joint);
    return this->GenerateIdentity(jointID, this->joints.at(jointID));
  }
  else
  {
    // TODO(addisu) It's not clear what to do when `GetJoint` is called on a
    // model that has been removed. Right now we are returning an invalid
    // identity, but that could cause a segfault if the use doesn't check if
    // returned value before using it.
    return this->GenerateInvalidId();
  }
>>>>>>> c2533ebe
}

/////////////////////////////////////////////////
const std::string &EntityManagementFeatures::GetLinkName(
    const Identity &_linkID) const
{
  return this->ReferenceInterface<LinkInfo>(_linkID)->link->getName();
}

/////////////////////////////////////////////////
std::size_t EntityManagementFeatures::GetLinkIndex(
    const Identity &_linkID) const
{
  return this->ReferenceInterface<LinkInfo>(_linkID)
      ->link->getIndexInSkeleton();
}

/////////////////////////////////////////////////
Identity EntityManagementFeatures::GetModelOfLink(
    const Identity &_linkID) const
{
  const DartSkeletonPtr &model =
      this->ReferenceInterface<LinkInfo>(_linkID)->link->getSkeleton();

  // If the model containing the link doesn't exist in "models", it means this
  // link belongs to a removed model.
  if (this->models.HasEntity(model))
  {
    const std::size_t modelID = this->models.IdentityOf(model);
    return this->GenerateIdentity(modelID, this->models.at(modelID));
  }
  else
  {
    return this->GenerateInvalidId();
  }
}

/////////////////////////////////////////////////
std::size_t EntityManagementFeatures::GetShapeCount(
    const Identity &_linkID) const
{
  return this->ReferenceInterface<LinkInfo>(_linkID)->link->getNumShapeNodes();
}

/////////////////////////////////////////////////
Identity EntityManagementFeatures::GetShape(
    const Identity &_linkID, const std::size_t _shapeIndex) const
{
<<<<<<< HEAD
  return this->GenerateIdentity(
        this->shapes.IdentityOf(
          this->links.at(_linkID)->getShapeNode(_shapeIndex)));
=======
  DartShapeNode *const sn =
      this->ReferenceInterface<LinkInfo>(_linkID)->link->getShapeNode(
          _shapeIndex);

  // If the shape doesn't exist in "shapes", it means the containing entity has
  // been removed.
  if (this->shapes.HasEntity(sn))
  {
    const std::size_t shapeID = this->shapes.IdentityOf(sn);
    return this->GenerateIdentity(shapeID, this->shapes.at(shapeID));
  }
  else
  {
    // TODO(addisu) It's not clear what to do when `GetShape` is called on a
    // link that has been removed. Right now we are returning an invalid
    // identity, but that could cause a segfault if the use doesn't check if
    // returned value before using it.
    return this->GenerateInvalidId();
  }
>>>>>>> c2533ebe
}

/////////////////////////////////////////////////
Identity EntityManagementFeatures::GetShape(
    const Identity &_linkID, const std::string &_shapeName) const
{
  auto bn = this->ReferenceInterface<LinkInfo>(_linkID)->link;

  DartShapeNode *const sn = bn->getSkeleton()->getShapeNode(
          bn->getName() + ":" + _shapeName);

  // If the shape doesn't exist in "shapes", it means the containing entity has
  // been removed.
  if (this->shapes.HasEntity(sn))
  {
    const std::size_t shapeID = this->shapes.IdentityOf(sn);
    return this->GenerateIdentity(shapeID, this->shapes.at(shapeID));
  }
  else
  {
    // TODO(addisu) It's not clear what to do when `GetShape` is called on a
    // link that has been removed. Right now we are returning an invalid
    // identity, but that could cause a segfault if the use doesn't check if
    // returned value before using it.
    return this->GenerateInvalidId();
  }
}

/////////////////////////////////////////////////
const std::string &EntityManagementFeatures::GetJointName(
    const Identity &_jointID) const
{
  return this->ReferenceInterface<JointInfo>(_jointID)->joint->getName();
}

/////////////////////////////////////////////////
std::size_t EntityManagementFeatures::GetJointIndex(
    const Identity &_jointID) const
{
  return this->ReferenceInterface<JointInfo>(_jointID)
      ->joint->getJointIndexInSkeleton();
}

/////////////////////////////////////////////////
Identity EntityManagementFeatures::GetModelOfJoint(
    const Identity &_jointID) const
{
  const DartSkeletonPtr &model =
      this->ReferenceInterface<JointInfo>(_jointID)->joint->getSkeleton();

  // If the model containing the joint doesn't exist in "models", it means this
  // joint belongs to a removed model.
  if (this->models.HasEntity(model))
  {
    const std::size_t modelID = this->models.IdentityOf(model);
    return this->GenerateIdentity(modelID, this->models.at(modelID));
  }
  else
  {
    return this->GenerateInvalidId();
  }
}

/////////////////////////////////////////////////
const std::string &EntityManagementFeatures::GetShapeName(
    const Identity &_shapeID) const
{
  const auto shapeInfo = this->ReferenceInterface<ShapeInfo>(_shapeID);
  return shapeInfo->name;
}

/////////////////////////////////////////////////
std::size_t EntityManagementFeatures::GetShapeIndex(
    const Identity &_shapeID) const
{
  const auto shapeInfo = this->ReferenceInterface<ShapeInfo>(_shapeID);
  return shapeInfo->node->getIndexInBodyNode();
}

/////////////////////////////////////////////////
Identity EntityManagementFeatures::GetLinkOfShape(
    const Identity &_shapeID) const
{
  auto shapeInfo = this->ReferenceInterface<ShapeInfo>(_shapeID);
  DartBodyNode *const bn = shapeInfo->node->getBodyNodePtr();

  // If the link containing the shape doesn't exist in "links", it means this
  // shape belongs to a removed link.
  if (this->links.HasEntity(bn))
  {
    const std::size_t linkID = this->links.IdentityOf(bn);
    return this->GenerateIdentity(linkID, this->links.at(linkID));
  }
  else
  {
    return this->GenerateInvalidId();
  }
}

/////////////////////////////////////////////////
bool EntityManagementFeatures::RemoveModelByIndex(const Identity &_worldID,
                                                  std::size_t _modelIndex)
{
  if (_modelIndex < this->models.indexInContainerToID.at(_worldID).size())
  {
    this->RemoveModelImpl(
        _worldID, this->models.indexInContainerToID.at(_worldID)[_modelIndex]);
    return true;
  }
  return false;
}

/////////////////////////////////////////////////
bool EntityManagementFeatures::RemoveModelByName(const Identity &_worldID,
                                                 const std::string &_modelName)
{
  const DartSkeletonPtr &model =
      this->worlds.at(_worldID)->getSkeleton(_modelName);
  if (model != nullptr)
  {
    this->RemoveModelImpl(_worldID, this->models.IdentityOf(model));
    return true;
  }
  return false;
}

/////////////////////////////////////////////////
void EntityManagementFeatures::RemoveModel(const Identity &_modelID)
{
  this->RemoveModelImpl(this->models.idToContainerID.at(_modelID),
                             _modelID);
}

/////////////////////////////////////////////////
bool EntityManagementFeatures::ModelRemoved(const Identity &_modelID) const
{
  return (this->models.idToObject.find(_modelID) ==
          this->models.idToObject.end());
}

/////////////////////////////////////////////////
Identity EntityManagementFeatures::ConstructEmptyWorld(
    const Identity &/*_engineID*/, const std::string &_name)
{
  const auto &world = std::make_shared<dart::simulation::World>(_name);
  world->getConstraintSolver()->setCollisionDetector(
        dart::collision::BulletCollisionDetector::create());

  const std::size_t worldID = this->AddWorld(world, _name);
  return this->GenerateIdentity(worldID, this->worlds.at(worldID));
}

/////////////////////////////////////////////////
Identity EntityManagementFeatures::ConstructEmptyModel(
    const Identity &_worldID, const std::string &_name)
{
  dart::dynamics::SkeletonPtr model = dart::dynamics::Skeleton::create(_name);

  dart::dynamics::SimpleFramePtr modelFrame =
      dart::dynamics::SimpleFrame::createShared(
        dart::dynamics::Frame::World(),
        _name + "_frame");

  auto [modelID, modelInfo] = this->AddModel({model, modelFrame}, _worldID); // NOLINT

  return this->GenerateIdentity(modelID, this->models.at(modelID));
}

/////////////////////////////////////////////////
Identity EntityManagementFeatures::ConstructEmptyLink(
    const Identity &_modelID, const std::string &_name)
{
  auto model = this->ReferenceInterface<ModelInfo>(_modelID)->model;

  dart::dynamics::FreeJoint::Properties prop_fj;
  prop_fj.mName = _name + "_FreeJoint";

  DartBodyNode::Properties prop_bn;
  prop_bn.mName = _name;

  DartBodyNode *bn =
      model->createJointAndBodyNodePair<dart::dynamics::FreeJoint>(
        nullptr, prop_fj, prop_bn).second;

  const std::size_t linkID = this->AddLink(bn);
  return this->GenerateIdentity(linkID, this->links.at(linkID));
}

}
}
}<|MERGE_RESOLUTION|>--- conflicted
+++ resolved
@@ -105,14 +105,6 @@
   const DartSkeletonPtr &model =
       this->ReferenceInterface<DartWorld>(_worldID)->getSkeleton(_modelIndex);
 
-<<<<<<< HEAD
-  if (model == nullptr)
-  {
-    return this->GenerateInvalidId();
-  }
-
-  return this->GenerateIdentity(this->models.IdentityOf(model), model);
-=======
   // If the model doesn't exist in "models", it means the containing entity has
   // been removed.
   if (this->models.HasEntity(model))
@@ -124,7 +116,6 @@
   {
     return this->GenerateInvalidId();
   }
->>>>>>> c2533ebe
 }
 
 /////////////////////////////////////////////////
@@ -134,14 +125,6 @@
   const DartSkeletonPtr &model =
       this->ReferenceInterface<DartWorld>(_worldID)->getSkeleton(_modelName);
 
-<<<<<<< HEAD
-  if (model == nullptr)
-  {
-    return this->GenerateInvalidId();
-  }
-
-  return this->GenerateIdentity(this->models.IdentityOf(model), model);
-=======
   // If the model doesn't exist in "models", it means the containing entity has
   // been removed.
   if (this->models.HasEntity(model))
@@ -153,18 +136,13 @@
   {
     return this->GenerateInvalidId();
   }
->>>>>>> c2533ebe
 }
 
 /////////////////////////////////////////////////
 const std::string &EntityManagementFeatures::GetModelName(
     const Identity &_modelID) const
 {
-<<<<<<< HEAD
-  return this->ReferenceInterface<DartSkeleton>(_modelID)->getName();
-=======
   return this->ReferenceInterface<ModelInfo>(_modelID)->model->getName();
->>>>>>> c2533ebe
 }
 
 /////////////////////////////////////////////////
@@ -197,25 +175,14 @@
 std::size_t EntityManagementFeatures::GetLinkCount(
     const Identity &_modelID) const
 {
-<<<<<<< HEAD
-  return this->ReferenceInterface<DartSkeleton>(_modelID)->getNumBodyNodes();
-=======
   return this->ReferenceInterface<ModelInfo>(_modelID)
       ->model->getNumBodyNodes();
->>>>>>> c2533ebe
 }
 
 /////////////////////////////////////////////////
 Identity EntityManagementFeatures::GetLink(
     const Identity &_modelID, const std::size_t _linkIndex) const
 {
-<<<<<<< HEAD
-  DartBodyNode * const bn =
-    this->ReferenceInterface<DartSkeleton>(_modelID)->getBodyNode(_linkIndex);
-
-  // TODO(MXG): Return a reference counter with this Identity
-  return this->GenerateIdentity(this->links.IdentityOf(bn));
-=======
   DartBodyNode *const bn =
       this->ReferenceInterface<ModelInfo>(_modelID)->model->getBodyNode(
           _linkIndex);
@@ -235,20 +202,12 @@
     // returned value before using it.
     return this->GenerateInvalidId();
   }
->>>>>>> c2533ebe
 }
 
 /////////////////////////////////////////////////
 Identity EntityManagementFeatures::GetLink(
     const Identity &_modelID, const std::string &_linkName) const
 {
-<<<<<<< HEAD
-  DartBodyNode * const bn =
-    this->ReferenceInterface<DartSkeleton>(_modelID)->getBodyNode(_linkName);
-
-  // TODO(MXG): Return a reference counter with this Identity
-  return this->GenerateIdentity(this->links.IdentityOf(bn));
-=======
   DartBodyNode *const bn =
       this->ReferenceInterface<ModelInfo>(_modelID)->model->getBodyNode(
           _linkName);
@@ -268,7 +227,6 @@
     // returned value before using it.
     return this->GenerateInvalidId();
   }
->>>>>>> c2533ebe
 }
 
 /////////////////////////////////////////////////
@@ -282,13 +240,6 @@
 Identity EntityManagementFeatures::GetJoint(
     const Identity &_modelID, const std::size_t _jointIndex) const
 {
-<<<<<<< HEAD
-  DartJoint * const joint =
-      this->models.at(_modelID).model->getJoint(_jointIndex);
-
-  // TODO(MXG): Return a reference counter with this Identity
-  return this->GenerateIdentity(this->joints.IdentityOf(joint));
-=======
   DartJoint *const joint =
       this->ReferenceInterface<ModelInfo>(_modelID)->model->getJoint(
           _jointIndex);
@@ -308,20 +259,12 @@
     // returned value before using it.
     return this->GenerateInvalidId();
   }
->>>>>>> c2533ebe
 }
 
 /////////////////////////////////////////////////
 Identity EntityManagementFeatures::GetJoint(
     const Identity &_modelID, const std::string &_jointName) const
 {
-<<<<<<< HEAD
-  DartJoint * const joint =
-      this->models.at(_modelID).model->getJoint(_jointName);
-
-  // TODO(MXG): Return a reference counter with this Identity
-  return this->GenerateIdentity(this->joints.IdentityOf(joint));
-=======
   DartJoint *const joint =
       this->ReferenceInterface<ModelInfo>(_modelID)->model->getJoint(
           _jointName);
@@ -341,7 +284,6 @@
     // returned value before using it.
     return this->GenerateInvalidId();
   }
->>>>>>> c2533ebe
 }
 
 /////////////////////////////////////////////////
@@ -390,11 +332,6 @@
 Identity EntityManagementFeatures::GetShape(
     const Identity &_linkID, const std::size_t _shapeIndex) const
 {
-<<<<<<< HEAD
-  return this->GenerateIdentity(
-        this->shapes.IdentityOf(
-          this->links.at(_linkID)->getShapeNode(_shapeIndex)));
-=======
   DartShapeNode *const sn =
       this->ReferenceInterface<LinkInfo>(_linkID)->link->getShapeNode(
           _shapeIndex);
@@ -414,7 +351,6 @@
     // returned value before using it.
     return this->GenerateInvalidId();
   }
->>>>>>> c2533ebe
 }
 
 /////////////////////////////////////////////////
