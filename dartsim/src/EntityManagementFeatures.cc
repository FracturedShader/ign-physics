--- conflicted
+++ resolved
@@ -536,19 +536,15 @@
   world->getConstraintSolver()->setCollisionDetector(
         dart::collision::BulletCollisionDetector::create());
 
-<<<<<<< HEAD
-  world->getConstraintSolver()->getCollisionOption().collisionFilter =
-      std::make_shared<ImmobileContactFilter>();
-
-  return this->GenerateIdentity(this->AddWorld(world, _name), world);
-=======
   // TODO(anyone) We need a machanism to configure maxNumContacts at runtime.
   auto &collOpt = world->getConstraintSolver()->getCollisionOption();
   collOpt.maxNumContacts = 10000;
 
+  world->getConstraintSolver()->getCollisionOption().collisionFilter =
+      std::make_shared<ImmobileContactFilter>();
+
   const std::size_t worldID = this->AddWorld(world, _name);
   return this->GenerateIdentity(worldID, this->worlds.at(worldID));
->>>>>>> cb930672
 }
 
 /////////////////////////////////////////////////
