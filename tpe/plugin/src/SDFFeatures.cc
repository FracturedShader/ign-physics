--- conflicted
+++ resolved
@@ -75,14 +75,8 @@
   const Identity &_parentID,
   const ::sdf::Model &_sdfModel)
 {
-<<<<<<< HEAD
   tpelib::Model *model = nullptr;
   std::size_t parentId = 0u;
-=======
-  // Read sdf params
-  const std::string name = _sdfModel.Name();
-  const auto pose = ResolveSdfPose(_sdfModel.SemanticPose());
->>>>>>> 27e368e3
 
   // parent is world
   auto it = this->worlds.find(_parentID.id);
@@ -120,7 +114,7 @@
 
   // Read sdf params
   const std::string name = _sdfModel.Name();
-  const auto pose = _sdfModel.RawPose();
+  const auto pose = ResolveSdfPose(_sdfModel.SemanticPose());
 
   model->SetName(name);
   model->SetPose(pose);
