/*
 * Copyright (C) 2020 Open Source Robotics Foundation
 *
 * Licensed under the Apache License, Version 2.0 (the "License");
 * you may not use this file except in compliance with the License.
 * You may obtain a copy of the License at
 *
 *     http://www.apache.org/licenses/LICENSE-2.0
 *
 * Unless required by applicable law or agreed to in writing, software
 * distributed under the License is distributed on an "AS IS" BASIS,
 * WITHOUT WARRANTIES OR CONDITIONS OF ANY KIND, either express or implied.
 * See the License for the specific language governing permissions and
 * limitations under the License.
 *
*/

#include <Eigen/Geometry>

#include <ignition/common/Console.hh>

#include <ignition/math/eigen3/Conversions.hh>
#include <ignition/math/Pose3.hh>

#include "EntityManagementFeatures.hh"
#include "FreeGroupFeatures.hh"

using namespace ignition;
using namespace physics;
using namespace tpeplugin;

/////////////////////////////////////////////////
Identity FreeGroupFeatures::FindFreeGroupForModel(
  const Identity &_modelID) const
{
  auto it = this->models.find(_modelID.id);
  if (it == this->models.end() || it->second == nullptr)
    return this->GenerateInvalidId();
  auto modelPtr = it->second;
  // if there are no links in this model, then the FreeGroup functions
  // will not work properly; need to reject this case.
  if (modelPtr->model->GetChildCount() == 0)
    return this->GenerateInvalidId();
  return _modelID;
}

/////////////////////////////////////////////////
Identity FreeGroupFeatures::FindFreeGroupForLink(
  const Identity &_linkID) const
{
  auto it = this->links.find(_linkID.id);
  if (it != this->links.end() && it->second != nullptr)
    return this->GenerateIdentity(_linkID.id, it->second);
  return this->GenerateInvalidId();
}

/////////////////////////////////////////////////
Identity FreeGroupFeatures::GetFreeGroupCanonicalLink(
  const Identity &_groupID) const
{
  // assume no canonical link for now
  // assume groupID ~= modelID
<<<<<<< HEAD
  const auto model_it = this->models.find(_groupID.id);
  if (model_it != this->models.end() && model_it->second != nullptr)
=======
  const auto modelIt = this->models.find(_groupID.id);
  if (modelIt != this->models.end() && modelIt->second != nullptr)
>>>>>>> 9b033c44
  {
    // assume canonical link is the first link in model
    tpelib::Entity &link = modelIt->second->model->GetCanonicalLink();
    auto linkPtr = std::make_shared<LinkInfo>();
    linkPtr->link = static_cast<tpelib::Link *>(&link);
    return this->GenerateIdentity(link.GetId(), linkPtr);
  }
  return this->GenerateInvalidId();
}

/////////////////////////////////////////////////
void FreeGroupFeatures::SetFreeGroupWorldPose(
  const Identity &_groupID,
  const PoseType &_pose)
{
<<<<<<< HEAD
  // The input _pose is the target world pose for the canonical link
  // in the model! So we need to compute the world pose to set the model to
  // so that the canonical link is placed at the specified _pose
  tpelib::Link *link = nullptr;
  auto modelIt = this->models.find(_groupID.id);
  if (modelIt != this->models.end())
  {
    if (modelIt->second != nullptr)
    {
      tpelib::Entity &linkEnt = modelIt->second->model->GetCanonicalLink();
      link = dynamic_cast<tpelib::Link *>(&linkEnt);
    }
  }
  else
  {
    auto linkIt = this->links.find(_groupID.id);
    if (linkIt != this->links.end())
    {
      // assume canonical link
      link = linkIt->second->link;
    }
  }

  if (!link)
=======
  auto modelIt = this->models.find(_groupID.id);
  auto linkIt = this->links.find(_groupID.id);
  if (modelIt != this->models.end())
  {
    if (modelIt->second != nullptr)
      modelIt->second->model->SetPose(math::eigen3::convert(_pose));
  }
  else if (linkIt != this->links.end())
  {
    if (linkIt->second != nullptr)
      linkIt->second->link->SetPose(math::eigen3::convert(_pose));
  }
  else
>>>>>>> 9b033c44
  {
    ignwarn << "No free group with id [" << _groupID.id << "] found."
      << std::endl;
    return;
  }
<<<<<<< HEAD

  math::Pose3d targetWorldPose = math::eigen3::convert(_pose);
  math::Pose3d tfChange = targetWorldPose - link->GetWorldPose();

  // get top level model
  tpelib::Entity *parent = link->GetParent();
  tpelib::Entity *model = nullptr;
  while (parent && dynamic_cast<tpelib::Model *>(parent))
  {
    model = parent;
    parent = model->GetParent();
  }
  if (!model)
  {
    ignerr << "No model for free group with [" << _groupID.id << "] found."
      << std::endl;
    return;
  }

  // set the pose
  model->SetPose(tfChange * model->GetPose());
=======
>>>>>>> 9b033c44
}

/////////////////////////////////////////////////
void FreeGroupFeatures::SetFreeGroupWorldLinearVelocity(
  const Identity &_groupID,
  const LinearVelocity &_linearVelocity)
{
  // assume no canonical link for now
  // assume groupID ~= modelID
  auto it = this->models.find(_groupID.id);
  // set model linear velocity
  if (it != this->models.end() && it->second != nullptr)
    it->second->model->SetLinearVelocity(
      math::eigen3::convert(_linearVelocity));
}

/////////////////////////////////////////////////
void FreeGroupFeatures::SetFreeGroupWorldAngularVelocity(
  const Identity &_groupID, const AngularVelocity &_angularVelocity)
{
  // assume no canonical link for now
  // assume groupID ~= modelID
  auto it = this->models.find(_groupID.id);
  // set model angular velocity
  if (it != this->models.end() && it->second != nullptr)
    it->second->model->SetAngularVelocity(
      math::eigen3::convert(_angularVelocity));
}<|MERGE_RESOLUTION|>--- conflicted
+++ resolved
@@ -60,13 +60,8 @@
 {
   // assume no canonical link for now
   // assume groupID ~= modelID
-<<<<<<< HEAD
-  const auto model_it = this->models.find(_groupID.id);
-  if (model_it != this->models.end() && model_it->second != nullptr)
-=======
   const auto modelIt = this->models.find(_groupID.id);
   if (modelIt != this->models.end() && modelIt->second != nullptr)
->>>>>>> 9b033c44
   {
     // assume canonical link is the first link in model
     tpelib::Entity &link = modelIt->second->model->GetCanonicalLink();
@@ -82,7 +77,6 @@
   const Identity &_groupID,
   const PoseType &_pose)
 {
-<<<<<<< HEAD
   // The input _pose is the target world pose for the canonical link
   // in the model! So we need to compute the world pose to set the model to
   // so that the canonical link is placed at the specified _pose
@@ -107,27 +101,11 @@
   }
 
   if (!link)
-=======
-  auto modelIt = this->models.find(_groupID.id);
-  auto linkIt = this->links.find(_groupID.id);
-  if (modelIt != this->models.end())
-  {
-    if (modelIt->second != nullptr)
-      modelIt->second->model->SetPose(math::eigen3::convert(_pose));
-  }
-  else if (linkIt != this->links.end())
-  {
-    if (linkIt->second != nullptr)
-      linkIt->second->link->SetPose(math::eigen3::convert(_pose));
-  }
-  else
->>>>>>> 9b033c44
   {
     ignwarn << "No free group with id [" << _groupID.id << "] found."
       << std::endl;
     return;
   }
-<<<<<<< HEAD
 
   math::Pose3d targetWorldPose = math::eigen3::convert(_pose);
   math::Pose3d tfChange = targetWorldPose - link->GetWorldPose();
@@ -149,8 +127,6 @@
 
   // set the pose
   model->SetPose(tfChange * model->GetPose());
-=======
->>>>>>> 9b033c44
 }
 
 /////////////////////////////////////////////////
