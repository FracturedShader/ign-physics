/*
 * Copyright (C) 2020 Open Source Robotics Foundation
 *
 * Licensed under the Apache License, Version 2.0 (the "License");
 * you may not use this file except in compliance with the License.
 * You may obtain a copy of the License at
 *
 *     http://www.apache.org/licenses/LICENSE-2.0
 *
 * Unless required by applicable law or agreed to in writing, software
 * distributed under the License is distributed on an "AS IS" BASIS,
 * WITHOUT WARRANTIES OR CONDITIONS OF ANY KIND, either express or implied.
 * See the License for the specific language governing permissions and
 * limitations under the License.
 *
*/

#include <gtest/gtest.h>

#include "Collision.hh"
#include "Link.hh"
#include "Model.hh"
#include "Shape.hh"

using namespace ignition;
using namespace physics;
using namespace tpelib;

/////////////////////////////////////////////////
TEST(Model, BasicAPI)
{
  Model model;
  model.SetId(1234u);
  EXPECT_EQ(1234u, model.GetId());

  model.SetName("model_1");
  EXPECT_EQ("model_1", model.GetName());
  EXPECT_EQ("model_1", model.GetNameRef());

  model.SetPose(math::Pose3d(1, 2, 3, 0.1, 0.2, 0.3));
  EXPECT_EQ(math::Pose3d(1, 2, 3, 0.1, 0.2, 0.3), model.GetPose());

  model.SetLinearVelocity(math::Vector3d(.5, .5, .5));
  EXPECT_EQ(math::Vector3d(.5, .5, .5), model.GetLinearVelocity());

  model.SetAngularVelocity(math::Vector3d(1.0, 1.0, 1.0));
  EXPECT_EQ(math::Vector3d(1.0, 1.0, 1.0), model.GetAngularVelocity());

  Model model2;
  EXPECT_NE(model.GetId(), model2.GetId());

  // test UpdatePose
  math::Pose3d originalPose = math::Pose3d::Zero;
  double timeStep = 0.1;
  model2.SetPose(originalPose);
  model2.SetLinearVelocity(math::Vector3d(0.1, 0.1, 0.1));
  model2.SetAngularVelocity(math::Vector3d(1.0, 0, 0));
  math::Pose3d expectedPose(
    originalPose.Pos() + math::Vector3d(0.1, 0.1, 0.1) * timeStep,
    originalPose.Rot().Integrate(math::Vector3d(1.0, 0, 0), timeStep));
  model2.UpdatePose(
    timeStep, model2.GetLinearVelocity(), model2.GetAngularVelocity());
  EXPECT_EQ(expectedPose, model2.GetPose());
}

/////////////////////////////////////////////////
TEST(Model, Link)
{
  Model model;
  EXPECT_EQ(0u, model.GetChildCount());

  // add a child
  Entity &linkEnt = model.AddLink();
  linkEnt.SetName("link_1");
  linkEnt.SetPose(math::Pose3d(2, 3, 4, 0, 0, 1));
  EXPECT_EQ(1u, model.GetChildCount());

  std::size_t linkId = linkEnt.GetId();
  Entity ent = model.GetChildById(linkId);
  EXPECT_EQ(linkId, ent.GetId());
  EXPECT_EQ("link_1", ent.GetName());
  EXPECT_EQ(math::Pose3d(2, 3, 4, 0, 0, 1), ent.GetPose());

  Entity entByName = model.GetChildByName("link_1");
  EXPECT_EQ("link_1", entByName.GetName());

  Entity entByIdx = model.GetChildByIndex(0u);
  EXPECT_EQ("link_1", entByIdx.GetName());

  // test casting to link
  Link *link = static_cast<Link *>(&linkEnt);
  EXPECT_NE(nullptr, link);
  EXPECT_EQ(linkEnt.GetId(), link->GetId());

  // add another child
  Entity &linkEnt2 = model.AddLink();
  EXPECT_EQ(2u, model.GetChildCount());

  Entity ent2ByIdx = model.GetChildByIndex(1u);
  EXPECT_EQ(linkEnt2.GetId(), ent2ByIdx.GetId());

  Link *link2 = static_cast<Link *>(&linkEnt2);
  EXPECT_NE(nullptr, link2);
  EXPECT_EQ(linkEnt2.GetId(), link2->GetId());

  // test remove child by id
  model.RemoveChildById(linkId);
  EXPECT_EQ(1u, model.GetChildCount());

  Entity nullEnt = model.GetChildById(linkId);
  EXPECT_EQ(Entity::kNullEntity.GetId(), nullEnt.GetId());
}

/////////////////////////////////////////////////
TEST(Model, BoundingBox)
{
  Model model;
  EXPECT_EQ(0u, model.GetChildCount());
  EXPECT_EQ(math::AxisAlignedBox(), model.GetBoundingBox());

  // add link with sphere collision shape
  Entity &linkEnt = model.AddLink();
  linkEnt.SetPose(math::Pose3d(0, 0, 1, 0, 0, 0));
  EXPECT_EQ(math::AxisAlignedBox(), linkEnt.GetBoundingBox());
  EXPECT_EQ(math::AxisAlignedBox(), model.GetBoundingBox());

  Link *link = static_cast<Link *>(&linkEnt);
  Entity &collisionEnt = link->AddCollision();
  Collision *collision = static_cast<Collision *>(&collisionEnt);
  SphereShape sphereShape;
  sphereShape.SetRadius(2.0);
  collision->SetShape(sphereShape);

  math::AxisAlignedBox expectedBoxLinkFrame(
      math::Vector3d(-2, -2, -2), math::Vector3d(2, 2, 2));
  EXPECT_EQ(expectedBoxLinkFrame, linkEnt.GetBoundingBox());

  math::AxisAlignedBox expectedBoxModelFrame(
      math::Vector3d(-2, -2, -1), math::Vector3d(2, 2, 3));
  EXPECT_EQ(expectedBoxModelFrame, model.GetBoundingBox());

  // add another link with box collision shape
  Entity &linkEnt2 = model.AddLink();
  linkEnt2.SetPose(math::Pose3d(0, 1, 0, 0, 0, 0));
  EXPECT_EQ(math::AxisAlignedBox(), linkEnt2.GetBoundingBox());
  EXPECT_EQ(expectedBoxModelFrame, model.GetBoundingBox());

  Link *link2 = static_cast<Link *>(&linkEnt2);
  Entity &collisionEnt2 = link2->AddCollision();
  Collision *collision2 = static_cast<Collision *>(&collisionEnt2);
  BoxShape boxShape;
  boxShape.SetSize(math::Vector3d(3, 4, 5));
  collision2->SetShape(boxShape);

  expectedBoxLinkFrame = math::AxisAlignedBox(
      math::Vector3d(-1.5, -2, -2.5), math::Vector3d(1.5, 2, 2.5));
  EXPECT_EQ(expectedBoxLinkFrame, linkEnt2.GetBoundingBox());

  expectedBoxModelFrame = math::AxisAlignedBox(
      math::Vector3d(-2, -2, -2.5), math::Vector3d(2, 3, 3));
<<<<<<< HEAD
  EXPECT_EQ(expectedBoxModelFrame, model.GetBoundingBox(true));

  // add nested model with 1 link that has a cylinder collision shape
  Entity &nestedModelEnt = model.AddModel();
  nestedModelEnt.SetPose(math::Pose3d(1, 0, 0, 0, 0, 0));
  EXPECT_EQ(math::AxisAlignedBox(), nestedModelEnt.GetBoundingBox());
  EXPECT_EQ(expectedBoxModelFrame, model.GetBoundingBox());

  Model *nestedModel = static_cast<Model *>(&nestedModelEnt);
  Entity &nestedLinkEnt = nestedModel->AddLink();
  nestedLinkEnt.SetPose(math::Pose3d(1, 0, 0, 0, 0, 0));
  EXPECT_EQ(math::AxisAlignedBox(), nestedLinkEnt.GetBoundingBox());
  EXPECT_EQ(math::AxisAlignedBox(), nestedModelEnt.GetBoundingBox());
  EXPECT_EQ(expectedBoxModelFrame, model.GetBoundingBox());

  Link *nestedLink = static_cast<Link *>(&nestedLinkEnt);
  Entity &nestedCollisionEnt = nestedLink->AddCollision();
  Collision *nestedCollision = static_cast<Collision *>(&nestedCollisionEnt);
  CylinderShape cylinderShape;
  cylinderShape.SetRadius(2.0);
  cylinderShape.SetLength(2.0);
  nestedCollision->SetShape(cylinderShape);

  math::AxisAlignedBox expectedBoxNestedLinkFrame(
      math::Vector3d(-2, -2, -1), math::Vector3d(2, 2, 1));
  EXPECT_EQ(expectedBoxNestedLinkFrame, nestedLinkEnt.GetBoundingBox(true));

  math::AxisAlignedBox expectedBoxNestedModelFrame(
      math::Vector3d(-1, -2, -1), math::Vector3d(3, 2, 1));
  EXPECT_EQ(expectedBoxNestedModelFrame, nestedModelEnt.GetBoundingBox(true));

  expectedBoxModelFrame = math::AxisAlignedBox(
      math::Vector3d(-2, -2, -2.5), math::Vector3d(4, 3, 3));
  EXPECT_EQ(expectedBoxModelFrame, model.GetBoundingBox(true));
}

/////////////////////////////////////////////////
TEST(Model, NestedModel)
{
  Model model;
  EXPECT_EQ(0u, model.GetChildCount());

  // add a child
  Entity &nestedModelEnt = model.AddModel();
  nestedModelEnt.SetName("model_1");
  nestedModelEnt.SetPose(math::Pose3d(2, 3, 4, 0, 0, 1));
  EXPECT_EQ(1u, model.GetChildCount());

  std::size_t modelId = nestedModelEnt.GetId();
  Entity ent = model.GetChildById(modelId);
  EXPECT_EQ(modelId, ent.GetId());
  EXPECT_EQ("model_1", ent.GetName());
  EXPECT_EQ(math::Pose3d(2, 3, 4, 0, 0, 1), ent.GetPose());

  Entity entByName = model.GetChildByName("model_1");
  EXPECT_EQ("model_1", entByName.GetName());

  Entity entByIdx = model.GetChildByIndex(0u);
  EXPECT_EQ("model_1", entByIdx.GetName());

  // test casting to model
  Model *nestedModel = static_cast<Model *>(&nestedModelEnt);
  EXPECT_NE(nullptr, nestedModel);
  EXPECT_EQ(nestedModelEnt.GetId(), nestedModel->GetId());

  // add another child
  Entity &nestedModelEnt2 = model.AddModel();
  EXPECT_EQ(2u, model.GetChildCount());

  Entity ent2ByIdx = model.GetChildByIndex(1u);
  EXPECT_EQ(nestedModelEnt2.GetId(), ent2ByIdx.GetId());

  Model *nestedModel2 = static_cast<Model *>(&nestedModelEnt2);
  EXPECT_NE(nullptr, nestedModel2);
  EXPECT_EQ(nestedModelEnt2.GetId(), nestedModel2->GetId());

  // test remove child by id
  model.RemoveChildById(modelId);
  EXPECT_EQ(1u, model.GetChildCount());

  Entity nullEnt = model.GetChildById(modelId);
  EXPECT_EQ(Entity::kNullEntity.GetId(), nullEnt.GetId());
=======
  EXPECT_EQ(expectedBoxModelFrame, model.GetBoundingBox());
}

/////////////////////////////////////////////////
TEST(Model, CollideBitmask)
{
  Model model;
  EXPECT_EQ(0x00, model.GetCollideBitmask());

  // add link and verify bitmask is still empty
  Entity &linkEnt = model.AddLink();
  EXPECT_EQ(0x00, linkEnt.GetCollideBitmask());
  EXPECT_EQ(0x00, model.GetCollideBitmask());

  // add a collision and verify the model has the same collision bitmask
  Link *link = static_cast<Link *>(&linkEnt);
  Entity &collisionEnt = link->AddCollision();
  Collision *collision = static_cast<Collision *>(&collisionEnt);
  collision->SetCollideBitmask(0x01);
  EXPECT_EQ(0x01, collision->GetCollideBitmask());
  EXPECT_EQ(0x01, linkEnt.GetCollideBitmask());
  EXPECT_EQ(0x01, model.GetCollideBitmask());

  // add another collision and verify bitmasks are bitwise OR'd.
  Entity &collisionEnt2 = link->AddCollision();
  Collision *collision2 = static_cast<Collision *>(&collisionEnt2);
  collision2->SetCollideBitmask(0x04);
  EXPECT_EQ(0x04, collision2->GetCollideBitmask());
  EXPECT_EQ(0x05, linkEnt.GetCollideBitmask());
  EXPECT_EQ(0x05, model.GetCollideBitmask());

  // add another link with collision and verify
  Entity &linkEnt2 = model.AddLink();
  Link *link2 = static_cast<Link *>(&linkEnt2);
  Entity &collisionEnt3 = link2->AddCollision();
  Collision *collision3 = static_cast<Collision *>(&collisionEnt3);
  collision3->SetCollideBitmask(0x09);
  EXPECT_EQ(0x09, collision3->GetCollideBitmask());
  EXPECT_EQ(0x09, linkEnt2.GetCollideBitmask());
  EXPECT_EQ(0x0D, model.GetCollideBitmask());
>>>>>>> 31bc1f5a
}<|MERGE_RESOLUTION|>--- conflicted
+++ resolved
@@ -158,8 +158,7 @@
 
   expectedBoxModelFrame = math::AxisAlignedBox(
       math::Vector3d(-2, -2, -2.5), math::Vector3d(2, 3, 3));
-<<<<<<< HEAD
-  EXPECT_EQ(expectedBoxModelFrame, model.GetBoundingBox(true));
+  EXPECT_EQ(expectedBoxModelFrame, model.GetBoundingBox());
 
   // add nested model with 1 link that has a cylinder collision shape
   Entity &nestedModelEnt = model.AddModel();
@@ -184,64 +183,14 @@
 
   math::AxisAlignedBox expectedBoxNestedLinkFrame(
       math::Vector3d(-2, -2, -1), math::Vector3d(2, 2, 1));
-  EXPECT_EQ(expectedBoxNestedLinkFrame, nestedLinkEnt.GetBoundingBox(true));
+  EXPECT_EQ(expectedBoxNestedLinkFrame, nestedLinkEnt.GetBoundingBox());
 
   math::AxisAlignedBox expectedBoxNestedModelFrame(
       math::Vector3d(-1, -2, -1), math::Vector3d(3, 2, 1));
-  EXPECT_EQ(expectedBoxNestedModelFrame, nestedModelEnt.GetBoundingBox(true));
+  EXPECT_EQ(expectedBoxNestedModelFrame, nestedModelEnt.GetBoundingBox());
 
   expectedBoxModelFrame = math::AxisAlignedBox(
       math::Vector3d(-2, -2, -2.5), math::Vector3d(4, 3, 3));
-  EXPECT_EQ(expectedBoxModelFrame, model.GetBoundingBox(true));
-}
-
-/////////////////////////////////////////////////
-TEST(Model, NestedModel)
-{
-  Model model;
-  EXPECT_EQ(0u, model.GetChildCount());
-
-  // add a child
-  Entity &nestedModelEnt = model.AddModel();
-  nestedModelEnt.SetName("model_1");
-  nestedModelEnt.SetPose(math::Pose3d(2, 3, 4, 0, 0, 1));
-  EXPECT_EQ(1u, model.GetChildCount());
-
-  std::size_t modelId = nestedModelEnt.GetId();
-  Entity ent = model.GetChildById(modelId);
-  EXPECT_EQ(modelId, ent.GetId());
-  EXPECT_EQ("model_1", ent.GetName());
-  EXPECT_EQ(math::Pose3d(2, 3, 4, 0, 0, 1), ent.GetPose());
-
-  Entity entByName = model.GetChildByName("model_1");
-  EXPECT_EQ("model_1", entByName.GetName());
-
-  Entity entByIdx = model.GetChildByIndex(0u);
-  EXPECT_EQ("model_1", entByIdx.GetName());
-
-  // test casting to model
-  Model *nestedModel = static_cast<Model *>(&nestedModelEnt);
-  EXPECT_NE(nullptr, nestedModel);
-  EXPECT_EQ(nestedModelEnt.GetId(), nestedModel->GetId());
-
-  // add another child
-  Entity &nestedModelEnt2 = model.AddModel();
-  EXPECT_EQ(2u, model.GetChildCount());
-
-  Entity ent2ByIdx = model.GetChildByIndex(1u);
-  EXPECT_EQ(nestedModelEnt2.GetId(), ent2ByIdx.GetId());
-
-  Model *nestedModel2 = static_cast<Model *>(&nestedModelEnt2);
-  EXPECT_NE(nullptr, nestedModel2);
-  EXPECT_EQ(nestedModelEnt2.GetId(), nestedModel2->GetId());
-
-  // test remove child by id
-  model.RemoveChildById(modelId);
-  EXPECT_EQ(1u, model.GetChildCount());
-
-  Entity nullEnt = model.GetChildById(modelId);
-  EXPECT_EQ(Entity::kNullEntity.GetId(), nullEnt.GetId());
-=======
   EXPECT_EQ(expectedBoxModelFrame, model.GetBoundingBox());
 }
 
@@ -282,5 +231,52 @@
   EXPECT_EQ(0x09, collision3->GetCollideBitmask());
   EXPECT_EQ(0x09, linkEnt2.GetCollideBitmask());
   EXPECT_EQ(0x0D, model.GetCollideBitmask());
->>>>>>> 31bc1f5a
+}
+
+/////////////////////////////////////////////////
+TEST(Model, NestedModel)
+{
+  Model model;
+  EXPECT_EQ(0u, model.GetChildCount());
+
+  // add a child
+  Entity &nestedModelEnt = model.AddModel();
+  nestedModelEnt.SetName("model_1");
+  nestedModelEnt.SetPose(math::Pose3d(2, 3, 4, 0, 0, 1));
+  EXPECT_EQ(1u, model.GetChildCount());
+
+  std::size_t modelId = nestedModelEnt.GetId();
+  Entity ent = model.GetChildById(modelId);
+  EXPECT_EQ(modelId, ent.GetId());
+  EXPECT_EQ("model_1", ent.GetName());
+  EXPECT_EQ(math::Pose3d(2, 3, 4, 0, 0, 1), ent.GetPose());
+
+  Entity entByName = model.GetChildByName("model_1");
+  EXPECT_EQ("model_1", entByName.GetName());
+
+  Entity entByIdx = model.GetChildByIndex(0u);
+  EXPECT_EQ("model_1", entByIdx.GetName());
+
+  // test casting to model
+  Model *nestedModel = static_cast<Model *>(&nestedModelEnt);
+  EXPECT_NE(nullptr, nestedModel);
+  EXPECT_EQ(nestedModelEnt.GetId(), nestedModel->GetId());
+
+  // add another child
+  Entity &nestedModelEnt2 = model.AddModel();
+  EXPECT_EQ(2u, model.GetChildCount());
+
+  Entity ent2ByIdx = model.GetChildByIndex(1u);
+  EXPECT_EQ(nestedModelEnt2.GetId(), ent2ByIdx.GetId());
+
+  Model *nestedModel2 = static_cast<Model *>(&nestedModelEnt2);
+  EXPECT_NE(nullptr, nestedModel2);
+  EXPECT_EQ(nestedModelEnt2.GetId(), nestedModel2->GetId());
+
+  // test remove child by id
+  model.RemoveChildById(modelId);
+  EXPECT_EQ(1u, model.GetChildCount());
+
+  Entity nullEnt = model.GetChildById(modelId);
+  EXPECT_EQ(Entity::kNullEntity.GetId(), nullEnt.GetId());
 }