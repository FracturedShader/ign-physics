--- conflicted
+++ resolved
@@ -37,10 +37,7 @@
         return Identity();
       }
 
-<<<<<<< HEAD
-=======
       /////////////////////////////////////////////////
->>>>>>> c2533ebe
       const std::shared_ptr<void> &Implementation::Reference(
           const Identity &_identity) const
       {
