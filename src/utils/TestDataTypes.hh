--- conflicted
+++ resolved
@@ -108,7 +108,23 @@
 };
 
 /////////////////////////////////////////////////
-<<<<<<< HEAD
+class MultiData
+{
+  public: std::string myString;
+
+  public: int myInt;
+
+  public: explicit MultiData(
+    const std::string &_sInput,
+    const int &_iInput)
+    : myString(_sInput),
+      myInt(_iInput)
+  {
+    // Do nothing
+  }
+};
+
+/////////////////////////////////////////////////
 // Single-requirement CompositeData
 using RequireString = ignition::physics::RequireData<StringData>;
 
@@ -135,23 +151,6 @@
 // required twice.
 using RedundantSpec =
   ignition::physics::SpecifyData<RequireStringBoolChar, RequireString>;
-=======
-class MultiData
-{
-  public: std::string myString;
-
-  public: int myInt;
-
-  public: explicit MultiData(
-    const std::string &_sInput,
-    const int &_iInput)
-    : myString(_sInput),
-      myInt(_iInput)
-  {
-    // Do nothing
-  }
-};
->>>>>>> 2e740847
 
 /////////////////////////////////////////////////
 template <typename... DataTypes>
