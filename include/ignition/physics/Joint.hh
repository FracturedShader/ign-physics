--- conflicted
+++ resolved
@@ -83,25 +83,6 @@
 
         // see Joint::GetPosition above
         public: virtual Scalar GetJointPosition(
-<<<<<<< HEAD
-            const Identity &_jointID, std::size_t _dof) const = 0;
-
-        // see Joint::GetVelocity above
-        public: virtual Scalar GetJointVelocity(
-            const Identity &_jointID, std::size_t _dof) const = 0;
-
-        // see Joint::GetAcceleration above
-        public: virtual Scalar GetJointAcceleration(
-            const Identity &_jointID, std::size_t _dof) const = 0;
-
-        // see Joint::GetForce above
-        public: virtual Scalar GetJointForce(
-            const Identity &_jointID, std::size_t _dof) const = 0;
-
-        // see Joint::GetTransform above
-        public: virtual Pose GetJointTransform(
-            const Identity &_jointID) const = 0;
-=======
             const Identity &_id, std::size_t _dof) const = 0;
 
         // see Joint::GetVelocity above
@@ -118,7 +99,6 @@
 
         // see Joint::GetTransform above
         public: virtual Pose GetJointTransform(const Identity &_id) const = 0;
->>>>>>> c2533ebe
       };
     };
 
@@ -181,21 +161,6 @@
 
         // see Joint::SetPosition above
         public: virtual void SetJointPosition(
-<<<<<<< HEAD
-            const Identity &_jointID, std::size_t _dof, Scalar _value) = 0;
-
-        // See Joint::SetVelocity above
-        public: virtual void SetJointVelocity(
-            const Identity &_jointID, std::size_t _dof, Scalar _value) = 0;
-
-        // See Joint::SetAcceleration above
-        public: virtual void SetJointAcceleration(
-            const Identity &_jointID, std::size_t _dof, Scalar _value) = 0;
-
-        // See Joint::SetForce above
-        public: virtual void SetJointForce(
-            const Identity &_jointID, std::size_t _dof, Scalar _value) = 0;
-=======
             const Identity &_id, std::size_t _dof, Scalar _value) = 0;
 
         // See Joint::SetVelocity above
@@ -209,7 +174,6 @@
         // See Joint::SetForce above
         public: virtual void SetJointForce(
             const Identity &_id, std::size_t _dof, Scalar _value) = 0;
->>>>>>> c2533ebe
       };
     };
 
@@ -264,15 +228,6 @@
         public: using Pose = typename FromPolicy<PolicyT>::template Use<Pose>;
 
         public: virtual std::size_t GetJointDegreesOfFreedom(
-<<<<<<< HEAD
-            const Identity &_jointID) const = 0;
-
-        public: virtual Pose GetJointTransformFromParent(
-            const Identity &_jointID) const = 0;
-
-        public: virtual Pose GetJointTransformToChild(
-            const Identity &_jointID) const = 0;
-=======
             const Identity &_id) const = 0;
 
         public: virtual Pose GetJointTransformFromParent(
@@ -280,7 +235,6 @@
 
         public: virtual Pose GetJointTransformToChild(
             const Identity &_id) const = 0;
->>>>>>> c2533ebe
       };
     };
 
@@ -319,11 +273,7 @@
 
         // see Joint::SetTransformFromParent above
         public: virtual void SetJointTransformFromParent(
-<<<<<<< HEAD
-            const Identity &_jointID, const Pose &_pose) = 0;
-=======
             const Identity &_id, const Pose &_pose) = 0;
->>>>>>> c2533ebe
       };
     };
 
@@ -361,11 +311,7 @@
 
         // see Joint::SetTransformToChild above
         public: virtual void SetJointTransformToChild(
-<<<<<<< HEAD
-            const Identity &_jointID, const Pose &_pose) = 0;
-=======
             const Identity &_id, const Pose &_pose) = 0;
->>>>>>> c2533ebe
       };
     };
   }
