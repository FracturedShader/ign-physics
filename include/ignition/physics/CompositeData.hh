--- conflicted
+++ resolved
@@ -23,10 +23,7 @@
 #include <set>
 
 #include "ignition/physics/Cloneable.hh"
-<<<<<<< HEAD
-=======
 #include "ignition/physics/Export.hh"
->>>>>>> 57a3810a
 
 namespace ignition
 {
@@ -41,11 +38,7 @@
 
     /// \brief The CompositeData class allows arbitrary data structures to be
     /// composed together, copied, and moved with type erasure.
-<<<<<<< HEAD
-    class  CompositeData
-=======
     class IGNITION_PHYSICS_VISIBLE CompositeData
->>>>>>> 57a3810a
     {
       /// \brief Default constructor. Creates an empty CompositeData object.
       public: CompositeData();
