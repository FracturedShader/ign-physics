--- conflicted
+++ resolved
@@ -79,13 +79,7 @@
       ///
       /// This reference is not allowed to change at any point in the lifetime
       /// of the engine object.
-<<<<<<< HEAD
       public: std::shared_ptr<const void> ref;
-=======
-      IGN_UTILS_WARN_IGNORE__DLL_INTERFACE_MISSING
-      public: const std::shared_ptr<const void> ref;
-      IGN_UTILS_WARN_RESUME__DLL_INTERFACE_MISSING
->>>>>>> dbfc09ab
 
       /// \brief This is used by Entity so that it can default-construct. This
       /// should never actually be called.
