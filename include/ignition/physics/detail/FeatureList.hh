/*
 * Copyright (C) 2018 Open Source Robotics Foundation
 *
 * Licensed under the Apache License, Version 2.0 (the "License");
 * you may not use this file except in compliance with the License.
 * You may obtain a copy of the License at
 *
 *     http://www.apache.org/licenses/LICENSE-2.0
 *
 * Unless required by applicable law or agreed to in writing, software
 * distributed under the License is distributed on an "AS IS" BASIS,
 * WITHOUT WARRANTIES OR CONDITIONS OF ANY KIND, either express or implied.
 * See the License for the specific language governing permissions and
 * limitations under the License.
 *
*/

#ifndef IGNITION_PHYSICS_DETAIL_FEATURELIST_HH_
#define IGNITION_PHYSICS_DETAIL_FEATURELIST_HH_

#include <memory>
#include <set>
#include <string>
#include <tuple>
#include <type_traits>

#include <ignition/physics/FeatureList.hh>
#include <ignition/physics/FeaturePolicy.hh>
#include <ignition/physics/TemplateHelpers.hh>

namespace ignition
{
  namespace physics
  {
    namespace detail
    {
      /// \private A specialization of DeterminePlugin that can accept a
      /// FeatureList
      template <typename Policy, typename... FeaturesT>
      struct DeterminePlugin<Policy, FeatureList<FeaturesT...>>
      {
        using type = typename DeterminePlugin<
            Policy, typename FeatureList<FeaturesT...>::Features>::type;
      };

      /////////////////////////////////////////////////
      /// \private Inspired by https://stackoverflow.com/a/26288164
      /// This class provides a static constexpr member named `value` which is
      /// true if Base is a base class of one of the entries of Tuple, and false
      /// otherwise.
      template <typename Base, typename Tuple>
      struct TupleContainsBase;

      /// \private This specialization implements TupleContainsBase. It only
      /// works if Tuple is a std::tuple; any other type for the second template
      /// argument will fail to compile.
      template <typename Base, typename... Types>
      struct TupleContainsBase<Base, std::tuple<Types...>>
          : std::integral_constant<bool,
              !std::is_same<
                std::tuple<typename std::conditional<
                  std::is_base_of<Base, Types>::value, Empty, Types>::type...>,
                std::tuple<Types...>
              >::value> { };

      /////////////////////////////////////////////////
      /// \private This class provides a sanity check to make sure at compile
      /// time that each object that is being passed as a "feature" matches the
      /// concept of a feature. This can be replaced by Concepts once C++ has
      /// language-level support for Concepts.
      ///
      /// This default definition will only be used when F is empty.
      template <typename... F>
      class VerifyFeatures { };

      /// \private This definition will recursively check each item in the pack
      /// to make sure they are each features.
      template <typename F, typename... Others>
      class VerifyFeatures<F, Others...>
          : public VerifyFeatures<Others...>
      {
        static_assert(std::is_base_of<Feature, F>::value,
                      "FEATURELIST ERROR: YOU ARE ATTEMPTING TO ADD A CLASS "
                      "WHICH IS NOT A Feature TO A FeatureList! MAKE SURE THAT "
                      "YOUR CLASS VIRTUALLY INHERITS THE Feature BASE CLASS!");
      };

      /// \private If VerifyFeatures is given a tuple of features, this will
      /// unpack them so that each feature can be verified individually.
      template <typename... F>
      class VerifyFeatures<std::tuple<F...>>
          : public VerifyFeatures<F...> { };

      /////////////////////////////////////////////////
      /// \private ExtractFeatures is used to wipe out any potential containers
      /// that might be packing a set of features (such as a tuple or a
      /// FeatureList) and return a raw tuple of the features. This allows us to
      /// easily get a serialized list of features at compile time.
      ///
      /// This default implementation simply takes in a single feature and puts
      /// it into a tuple of size one. This allows us to use std::tuple_cat on
      /// it later to combine it with tuples that may contain multiple features.
      template <typename F>
      class ExtractFeatures
          : public VerifyFeatures<F>
      {
        public: using Result = std::tuple<F>;
      };

      /// \private This specialization of ExtractFeatures is used to wipe away
      /// a tuple that is currently holding a set of features, then verify those
      /// features, and finally repackage them as a tuple.
      template <typename... F>
      class ExtractFeatures<std::tuple<F...>>
          : public VerifyFeatures<F...>
      {
        public: using Result = std::tuple<F...>;
      };

      /// \private This specialization of ExtractFeatures is used to wipe away
      /// the FeatureList that is currently holding a set of features, then
      /// verify those features, and finally repackage them as the raw feature
      /// tuple that is being held by the FeatureList.
      template <typename... F>
      class ExtractFeatures<FeatureList<F...>>
          : public VerifyFeatures<typename FeatureList<F...>::Features>
      {
        public: using Result = typename FeatureList<F...>::Features;
      };

      /// \private This specialization skips over any void entries. This allows
      /// users or template metaprograms to place `void` into feature entries
      /// and have those entries be gracefully skipped over.
      template <>
      class ExtractFeatures<void>
      {
        public: using Result = std::tuple<>;
      };

      /////////////////////////////////////////////////
      template <typename DiscardTuple, typename InputTuple>
      struct FilterTuple;

      /////////////////////////////////////////////////
      template <typename DiscardTuple, typename... InputTypes>
      struct FilterTuple<DiscardTuple, std::tuple<InputTypes...>>
      {
        using Result = decltype(std::tuple_cat(
            std::conditional_t<
              // If the input type is a base class of anything that should be
              // discared ...
              TupleContainsBase<InputTypes, DiscardTuple>::value,
              // ... then we should leave it out of the final tuple ...
              std::tuple<>,
              // ... otherwise, include it.
              std::tuple<InputTypes>
            // Do this for each type in the InputTypes parameter pack.
            >()...));
      };

      /////////////////////////////////////////////////
      /// \private CombineListsImpl provides the implementation of CombineLists.
      /// This helper implementation structure allows us to filter out repeated
      /// features from the list.
      template <typename PartialResultInput, typename... FeatureLists>
      struct CombineListsImpl;

      template <typename PartialResultInput>
      struct CombineListsImpl<PartialResultInput>
      {
        using Result = std::tuple<>;
      };

<<<<<<< HEAD
=======
      template <typename ParentResultInput, typename F1, typename... Others>
      struct CombineListsImpl<ParentResultInput, F1, Others...>
      {
        // Add the features of the feature list F1, while filtering out any
        // repeated features.
        using InitialResult =
            typename FilterTuple<
              ParentResultInput,
              typename ExtractFeatures<F1>::Result
            >::Result;

        // Add the features that are required by F1, while filtering out any
        // repeated features.
        using PartialResult = decltype(std::tuple_cat(
            InitialResult(),
            typename FilterTuple<
              decltype(std::tuple_cat(ParentResultInput(), InitialResult())),
              typename ExtractFeatures<typename F1::RequiredFeatures>::Result
            >::Result()));

        // Define the tuple that the child should use to filter its list
        using ChildFilter =
            decltype(std::tuple_cat(ParentResultInput(), PartialResult()));

        // Construct the final result
        using Result = decltype(std::tuple_cat(
            PartialResult(),
            typename CombineListsImpl<ChildFilter, Others...>::Result()));
      };

      /// \private CombineLists is used to take variadic lists of features,
      /// FeatureLists, or std::tuples of features, and collapse them into a
      /// serialized std::tuple of features.
      ///
      /// This class works recursively.
      template <typename... FeatureLists>
      struct CombineLists
      {
        using Result =
            typename CombineListsImpl<std::tuple<>, FeatureLists...>::Result;
      };

>>>>>>> 47e3aa91
      /////////////////////////////////////////////////
      /// \private This class helps to implement the function
      /// FeatureList::ConflictsWith(). Its implementation is conceptually
      /// similar to TupleContainsBase.
      template <typename SomeFeatureList, bool AssertNoConflict, typename Tuple>
      struct ConflictingLists;

      /// \private Implementation of ConflictingLists. If the Tuple argument is
      /// not a std::tuple, this class will be undefined.
      template <typename SomeFeatureList, bool AssertNoConflict,
                typename... Features>
      struct ConflictingLists<
          SomeFeatureList, AssertNoConflict, std::tuple<Features...>>
          : std::integral_constant<bool,
              !std::is_same<
                std::tuple<typename std::conditional<
                  Features::template ConflictsWith<
                    SomeFeatureList, AssertNoConflict>(),
                  Empty, Features>::type...>,
              std::tuple<Features...>
            >::value> { };

      /////////////////////////////////////////////////
      /// \private Check whether any feature within a std::tuple of features
      /// conflicts with any other feature in that tuple.
      template <bool AssertNoConflict, typename Tuple>
      struct SelfConflict;

      /// \private Recursive implementation of SelfConflict
      template <bool AssertNoConflict, typename Feature1,
                typename... OtherFeatures>
      struct SelfConflict<
            AssertNoConflict, std::tuple<Feature1, OtherFeatures...>>
          : std::integral_constant<bool,
          FeatureList<Feature1>::template ConflictsWith<
            FeatureList<OtherFeatures...>, AssertNoConflict>()
       || FeatureList<OtherFeatures...>::template ConflictsWith<
            Feature1, AssertNoConflict>()> {};

      /// \private Terminal implementation of SelfConflict
      template <bool AssertNoConflict, typename SingleFeature>
      struct SelfConflict<AssertNoConflict, std::tuple<SingleFeature>>
          : std::integral_constant<bool, false> {};

      /////////////////////////////////////////////////
      /// \private Extract the API out of a FeatureList
      template <template<typename> class, typename...>
      struct Aggregate;

      template <template<typename> class Selector, typename... FeaturesT>
      struct Aggregate<Selector, FeatureList<FeaturesT...>>
      {
        public: template<typename... T>
        using type =
          typename Aggregate<
              Selector, typename FeatureList<FeaturesT...>::Features>
                  ::template type<T...>;
      };

      /// \private Recursively extract the API out of a std::tuple of features
      template <template<typename> class Selector,
                typename F1, typename... Remaining>
      struct Aggregate<Selector, std::tuple<F1, Remaining...>>
      {
        public: template<typename... T>
        class type
            : public virtual Selector<F1>::template type<T...>,
              public virtual Aggregate<
                  Selector, std::tuple<Remaining...>>::template type<T...> { };
      };

      /// \private Terminate the recursion
      template <template<typename> class Selector>
      struct Aggregate<Selector, std::tuple<>>
      {
        public: template <typename... P>
        class type { };
      };

      /////////////////////////////////////////////////
      /// \private This class is used to inspect what features are provided by
      /// a plugin. It implements the API of RequestEngine.
      template <typename Policy, typename InterfaceTuple>
      struct InspectFeatures;

      /// \private Implementation of InspectFeatures.
      template <typename PolicyT, typename Feature1, typename... Remaining>
      struct InspectFeatures<PolicyT, std::tuple<Feature1, Remaining...>>
      {
        using Interface = typename Feature1::template Implementation<PolicyT>;

        /// \brief Check that each feature is provided by the plugin.
        template <typename PtrT>
        static bool Verify(const PtrT &_pimpl)
        {
          // TODO(MXG): Replace with a fold expression when we migrate to C++17
          return _pimpl && _pimpl->template HasInterface<Interface>()
              && InspectFeatures<PolicyT, std::tuple<Remaining...>>::
                      Verify(_pimpl);
        }

        template <typename PtrT>
        static void MissingNames(const PtrT &_pimpl,
                                 std::set<std::string> &_names)
        {
          if (!_pimpl || !_pimpl->template HasInterface<Interface>())
            _names.insert(typeid(Feature1).name());

          InspectFeatures<PolicyT, std::tuple<Remaining...>>::MissingNames(
                _pimpl, _names);
        }
      };

      template <typename PolicyT>
      struct InspectFeatures<PolicyT, std::tuple<>>
      {
        template <typename PtrT>
        static bool Verify(const PtrT&)
        {
          return true;
        }

        template <typename PtrT>
        static void MissingNames(const PtrT&, std::set<std::string>&)
        {
          // Do nothing
        }
      };
    }

    /////////////////////////////////////////////////
    template <typename... FeaturesT>
    template <typename F>
    constexpr bool FeatureList<FeaturesT...>::HasFeature()
    {
      return detail::TupleContainsBase<F, Features>::value;
    }

    /////////////////////////////////////////////////
    template <typename... FeaturesT>
    template <typename SomeFeatureList, bool AssertNoConflict>
    constexpr bool FeatureList<FeaturesT...>::ConflictsWith()
    {
      // TODO(MXG): Replace this with a simple fold expression once we use C++17
      return
          detail::ConflictingLists<
              SomeFeatureList, AssertNoConflict, Features>::value
       || detail::ConflictingLists<
              FeatureList<FeaturesT...>, AssertNoConflict,
              typename FeatureList<SomeFeatureList>::Features>::value;
    }

    /////////////////////////////////////////////////
    /// \private The default definition of FeatureWithConflicts only gets called
    /// when the ConflictingFeatures list is empty. It should simply fall back
    /// on the default behavior of a blank feature.
    template <typename... ConflictingFeatures>
    struct FeatureWithConflicts : public virtual Feature { };

    /////////////////////////////////////////////////
    /// \private This template specialization of FeatureWithConflicts will be
    /// called when one or more features are listed as conflicts.
    ///
    /// We implement this using recursion so that the compiler can indicate
    /// which feature specifically is causing a conflict. A more concise
    /// implementation would wash away that information, making it harder to
    /// track down what the specific conflict is.
    template <typename Conflict, typename... RemainingConflicts>
    struct FeatureWithConflicts<Conflict, RemainingConflicts...>
        : public virtual Feature
    {
      public: template <typename SomeFeatureList,
                        bool AssertNoConflict = false>
      static constexpr bool ConflictsWith()
      {
        constexpr bool conflict =
            FeatureList<SomeFeatureList>::template HasFeature<Conflict>();

        static_assert(!AssertNoConflict || !conflict,
                      "FEATURE CONFLICT DETECTED");

        return conflict
            || FeatureWithConflicts<RemainingConflicts...>::
                  template ConflictsWith<SomeFeatureList, AssertNoConflict>();
      }
    };

    /////////////////////////////////////////////////
    /// \brief The FeatureWithRequirements class simply wraps up its required
    /// features in a FeatureList and then sets the RequiredFeatures type.
    template <typename... Features>
    struct FeatureWithRequirements : public virtual Feature
    {
      public: using RequiredFeatures = FeatureList<Features...>;
    };


// Macros for generating EngineTemplate, LinkTemplate, etc
#define DETAIL_IGN_PHYSICS_DEFINE_ENTITY_WITH_POLICY(X, P) \
  template <typename List>\
  using X ## P = X <::ignition::physics::FeaturePolicy ## P, List>; \
  template <typename List> \
  using X ## P ## Ptr = X ## Ptr < \
    ::ignition::physics::FeaturePolicy ## P, List>; \
  template <typename List> \
  using Const ## X ## P ## Ptr = X ## Ptr < \
    ::ignition::physics::FeaturePolicy ## P, List>;

#define DETAIL_IGN_PHYSICS_DEFINE_ENTITY(X) \
  namespace detail { \
    template <typename T> \
    /* Used to select the X-type API from a feature */ \
    struct X ## Selector \
    { \
      public: template<typename PolicyT, typename FeaturesT> \
      using type = typename T::template X<PolicyT, FeaturesT>; \
    }; \
    /* Symbol used by X-types to identify other X-types */ \
    struct X ## Identifier { }; \
  } \
  template <typename PolicyT, typename FeaturesT> \
  class X : public ::ignition::physics::detail::Aggregate< \
        detail :: X ## Selector, FeaturesT>::template type<PolicyT, FeaturesT> \
  { \
    public: using Identifier = detail:: X ## Identifier; \
    public: using UpcastIdentifiers = std::tuple<detail:: X ## Identifier>; \
    public: using Base = Entity<PolicyT, FeaturesT>; \
    \
    public: X(const X&) = default;\
    \
    public: X(const std::shared_ptr<typename Base::Pimpl> &_pimpl, \
              const Identity &_identity) \
      : Entity<PolicyT, FeaturesT>(_pimpl, _identity) { } \
  }; \
  template <typename PolicyT, typename FeaturesT> \
  using X ## Ptr = ::ignition::physics::EntityPtr< \
    X <PolicyT, FeaturesT> >; \
  template <typename PolicyT, typename FeaturesT> \
  using Const ## X ## Ptr = ::ignition::physics::EntityPtr< \
    const X <PolicyT, FeaturesT> >; \
  DETAIL_IGN_PHYSICS_DEFINE_ENTITY_WITH_POLICY(X, 3d) \
  DETAIL_IGN_PHYSICS_DEFINE_ENTITY_WITH_POLICY(X, 2d) \
  DETAIL_IGN_PHYSICS_DEFINE_ENTITY_WITH_POLICY(X, 3f) \
  DETAIL_IGN_PHYSICS_DEFINE_ENTITY_WITH_POLICY(X, 2f)


    // This macro expands to create the templates:
    // - Engine3d<List>
    // - Engine2d<List>
    // - Engine3f<List>
    // - Engine2f<List>
    // Each template accepts a FeatureList and results in an Engine object that
    // combines the Engine APIs of every feature in List.
    //
    // The dimensionality [3|2] and precision [double|float] of the object is
    // indicated by the suffix of the type name.
    //
    // This is repeated for each of the built-in feature objects (e.g. Link,
    // Joint, Model).
    DETAIL_IGN_PHYSICS_DEFINE_ENTITY(Engine)
    DETAIL_IGN_PHYSICS_DEFINE_ENTITY(World)
    DETAIL_IGN_PHYSICS_DEFINE_ENTITY(Model)
    DETAIL_IGN_PHYSICS_DEFINE_ENTITY(Link)
    DETAIL_IGN_PHYSICS_DEFINE_ENTITY(Joint)

    namespace detail
    {
      template <typename T>
      struct ImplementationSelector
      {
        public: template <typename PolicyT>
        using type = typename T::template Implementation<PolicyT>;
      };

      template <typename PolicyT, typename List>
      using AggregateImplementation =
        typename Aggregate<ImplementationSelector, typename List::Features>::
            template type<PolicyT>;
    }
  }
}

#endif<|MERGE_RESOLUTION|>--- conflicted
+++ resolved
@@ -43,25 +43,6 @@
             Policy, typename FeatureList<FeaturesT...>::Features>::type;
       };
 
-      /////////////////////////////////////////////////
-      /// \private Inspired by https://stackoverflow.com/a/26288164
-      /// This class provides a static constexpr member named `value` which is
-      /// true if Base is a base class of one of the entries of Tuple, and false
-      /// otherwise.
-      template <typename Base, typename Tuple>
-      struct TupleContainsBase;
-
-      /// \private This specialization implements TupleContainsBase. It only
-      /// works if Tuple is a std::tuple; any other type for the second template
-      /// argument will fail to compile.
-      template <typename Base, typename... Types>
-      struct TupleContainsBase<Base, std::tuple<Types...>>
-          : std::integral_constant<bool,
-              !std::is_same<
-                std::tuple<typename std::conditional<
-                  std::is_base_of<Base, Types>::value, Empty, Types>::type...>,
-                std::tuple<Types...>
-              >::value> { };
 
       /////////////////////////////////////////////////
       /// \private This class provides a sanity check to make sure at compile
@@ -171,8 +152,6 @@
         using Result = std::tuple<>;
       };
 
-<<<<<<< HEAD
-=======
       template <typename ParentResultInput, typename F1, typename... Others>
       struct CombineListsImpl<ParentResultInput, F1, Others...>
       {
@@ -215,7 +194,6 @@
             typename CombineListsImpl<std::tuple<>, FeatureLists...>::Result;
       };
 
->>>>>>> 47e3aa91
       /////////////////////////////////////////////////
       /// \private This class helps to implement the function
       /// FeatureList::ConflictsWith(). Its implementation is conceptually
