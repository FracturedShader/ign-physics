/*
 * Copyright (C) 2017 Open Source Robotics Foundation
 *
 * Licensed under the Apache License, Version 2.0 (the "License");
 * you may not use this file except in compliance with the License.
 * You may obtain a copy of the License at
 *
 *     http://www.apache.org/licenses/LICENSE-2.0
 *
 * Unless required by applicable law or agreed to in writing, software
 * distributed under the License is distributed on an "AS IS" BASIS,
 * WITHOUT WARRANTIES OR CONDITIONS OF ANY KIND, either express or implied.
 * See the License for the specific language governing permissions and
 * limitations under the License.
 *
*/

#ifndef IGNITION_PHYSICS_FORWARDSTEP_HH_
#define IGNITION_PHYSICS_FORWARDSTEP_HH_

#include <string>
#include <vector>

#include <ignition/math.hh>
#include <ignition/common/PluginMacros.hh>

#include <ignition/physics/SpecifyData.hh>
#include <ignition/physics/FeatureList.hh>

namespace ignition
{
  namespace physics
  {
    // ---------------- Output Data Structures -----------------
    // In the long-term, these data structures should be defined in some kind of
    // meta-file, and our build system should generate these definitions during
    // compilation. These are being defined here in this header until we know
    // more about how the ECS will work.

    struct WorldPose
    {
      ignition::math::Pose3d pose;

      std::size_t body;
    };

    struct WorldPoses
    {
      std::vector<WorldPose> entries;
      std::string annotation;
    };

    struct Point
    {
      ignition::math::Vector3d point;

      std::size_t relativeTo;
      std::size_t inCoordinatesOf;
    };

    struct FreeVector
    {
      ignition::math::Vector3d vec;

      std::size_t inCoordinatesOf;
    };

    struct JointPositions
    {
      std::vector<std::size_t> dofs;
      std::vector<double> positions;
      std::string annotation;
    };

    struct Contacts
    {
      std::vector<Point> entries;
      std::string annotation;
    };

    // ---------------- Input Data Structures -----------------
    // Same note as for Output Data Structures. Eventually, these should be
    // defined in some kind of meta files.

    struct TimeStep
    {
      // cppcheck-suppress unusedStructMember
      double dt;
    };

    struct ForceTorque
    {
      std::size_t body;
      Point location;

      FreeVector force;
      FreeVector torque;

      std::string annotation;
    };

    struct GeneralizedParameters
    {
      std::vector<std::size_t> dofs;
      std::vector<double> forces;
      std::string annotation;
    };

    struct PIDValues
    {
      double P;
      double I;
      double D;
    };

    struct ApplyExternalForceTorques
    {
      std::vector<ForceTorque> entries;
      std::string annotation;
    };

    struct ApplyGeneralizedForces
    {
      std::vector<GeneralizedParameters> forces;
      std::string annotation;
    };

    struct VelocityControlCommands
    {
      std::vector<GeneralizedParameters> commands;
      std::string annotation;
    };

    struct ServoControlCommands
    {
      std::vector<GeneralizedParameters> commands;
      std::vector<PIDValues> gains;

      std::string annotation;
    };

<<<<<<< HEAD

    // ---------------- ForwardStep Interface -----------------
    class ForwardStep
    {
      public: IGN_COMMON_SPECIALIZE_INTERFACE(ignition::physics::ForwardStep)

=======
    /////////////////////////////////////////////////
    /// \brief ForwardStep is a feature that allows a simulation of a world to
    /// take one step forward in time.
    class ForwardStep : public virtual Feature
    {
>>>>>>> 2c997026
      public: using Input = ExpectData<
              ApplyExternalForceTorques,
              ApplyGeneralizedForces,
              VelocityControlCommands,
              ServoControlCommands>;

      public: using Output = SpecifyData<
          RequireData<WorldPoses>,
          ExpectData<Contacts, JointPositions> >;

      public: using State = CompositeData;

<<<<<<< HEAD
      public: virtual void Step(Output &h, State &x, const Input &u) = 0;

      public: virtual ~ForwardStep() = default;
=======
      public: template <typename PolicyT, typename FeaturesT>
      class World : public virtual Feature::World<PolicyT, FeaturesT>
      {
        public: void Step(Output &_h, State &_x, const Input &_u)
        {
          this->template Interface<ForwardStep>()->
              WorldForwardStep(this->identity, _h, _x, _u);
        }
      };

      public: template <typename PolicyT>
      class Implementation : public virtual Feature::Implementation<PolicyT>
      {
        public: virtual void WorldForwardStep(
            std::size_t _worldID, Output &_h, State &_x, const Input &_u) = 0;
      };
>>>>>>> 2c997026
    };


    // ---------------- SetState Interface -----------------
    class SetState
    {
      public: IGN_COMMON_SPECIALIZE_INTERFACE(ignition::physics::SetState)

      public: using State = CompositeData;

      public: virtual void SetStateTo(const State &x) = 0;

      public: virtual ~SetState() = default;
    };
  }
}

#endif<|MERGE_RESOLUTION|>--- conflicted
+++ resolved
@@ -22,7 +22,6 @@
 #include <vector>
 
 #include <ignition/math.hh>
-#include <ignition/common/PluginMacros.hh>
 
 #include <ignition/physics/SpecifyData.hh>
 #include <ignition/physics/FeatureList.hh>
@@ -84,7 +83,6 @@
 
     struct TimeStep
     {
-      // cppcheck-suppress unusedStructMember
       double dt;
     };
 
@@ -139,20 +137,11 @@
       std::string annotation;
     };
 
-<<<<<<< HEAD
-
-    // ---------------- ForwardStep Interface -----------------
-    class ForwardStep
-    {
-      public: IGN_COMMON_SPECIALIZE_INTERFACE(ignition::physics::ForwardStep)
-
-=======
     /////////////////////////////////////////////////
     /// \brief ForwardStep is a feature that allows a simulation of a world to
     /// take one step forward in time.
     class ForwardStep : public virtual Feature
     {
->>>>>>> 2c997026
       public: using Input = ExpectData<
               ApplyExternalForceTorques,
               ApplyGeneralizedForces,
@@ -165,11 +154,6 @@
 
       public: using State = CompositeData;
 
-<<<<<<< HEAD
-      public: virtual void Step(Output &h, State &x, const Input &u) = 0;
-
-      public: virtual ~ForwardStep() = default;
-=======
       public: template <typename PolicyT, typename FeaturesT>
       class World : public virtual Feature::World<PolicyT, FeaturesT>
       {
@@ -186,15 +170,11 @@
         public: virtual void WorldForwardStep(
             std::size_t _worldID, Output &_h, State &_x, const Input &_u) = 0;
       };
->>>>>>> 2c997026
-    };
 
 
     // ---------------- SetState Interface -----------------
     class SetState
     {
-      public: IGN_COMMON_SPECIALIZE_INTERFACE(ignition::physics::SetState)
-
       public: using State = CompositeData;
 
       public: virtual void SetStateTo(const State &x) = 0;
