image: ubuntu:bionic

pipelines:
  default:
    - step:
        script:
          - apt-get update
          - apt-get -y install cmake build-essential curl git mercurial cppcheck software-properties-common g++-8 ruby-dev
          - update-alternatives --install /usr/bin/gcc gcc /usr/bin/gcc-8 800 --slave /usr/bin/g++ g++ /usr/bin/g++-8 --slave /usr/bin/gcov gcov /usr/bin/gcov-8
          - gcc -v
          - g++ -v
          - gcov -v
          # lcov
          - git clone https://github.com/linux-test-project/lcov.git
          - cd lcov
          # lcov was broken briefly (see https://github.com/linux-test-project/lcov/issues/55 )
          # checkout an explicit commit to avoid future regressions
          - git checkout 04335632c371b5066e722298c9f8c6f11b210201
          - make install
          - cd ..
          # Ignition dependencies
          - echo "deb http://packages.osrfoundation.org/gazebo/ubuntu-stable bionic main" > /etc/apt/sources.list.d/gazebo-stable.list
          - apt-key adv --keyserver keyserver.ubuntu.com --recv-keys D2486D2DD83DB69272AFE98867170598AF249743
          - apt-get update
          - apt-get -y install
            libignition-cmake2-dev
            libignition-common3-dev
            libignition-math6-dev
            libignition-math6-eigen3-dev
            libeigen3-dev
            libsdformat8-dev
            dart6-data
            libdart6-collision-ode-dev
            libdart6-dev
            libdart6-utils-urdf-dev
<<<<<<< HEAD
          # ign-plugin
          - hg clone https://bitbucket.org/ignitionrobotics/ign-plugin -b improve_compile_times
          - cd ign-plugin
          - mkdir build
          - cd build
          - cmake .. -DBUILD_TESTING=false -DCMAKE_INSTALL_PREFIX=/usr
          - make install
          - cd ../..
=======
            libbenchmark-dev
>>>>>>> 8e2c61f1
          # Ignition physics
          - mkdir build
          - cd build
          - cmake .. -DCMAKE_BUILD_TYPE=coverage
          - make
          - export CTEST_OUTPUT_ON_FAILURE=1
          - make test
          - make coverage
          # Use a special version of codecov for handling gcc8 output.
          - bash <(curl -s https://raw.githubusercontent.com/codecov/codecov-bash/4678d212cce2078bbaaf5027af0c0dafaad6a095/codecov) -X gcovout -X gcov
          - make codecheck
          - make install<|MERGE_RESOLUTION|>--- conflicted
+++ resolved
@@ -33,7 +33,7 @@
             libdart6-collision-ode-dev
             libdart6-dev
             libdart6-utils-urdf-dev
-<<<<<<< HEAD
+            libbenchmark-dev
           # ign-plugin
           - hg clone https://bitbucket.org/ignitionrobotics/ign-plugin -b improve_compile_times
           - cd ign-plugin
@@ -42,9 +42,6 @@
           - cmake .. -DBUILD_TESTING=false -DCMAKE_INSTALL_PREFIX=/usr
           - make install
           - cd ../..
-=======
-            libbenchmark-dev
->>>>>>> 8e2c61f1
           # Ignition physics
           - mkdir build
           - cd build
